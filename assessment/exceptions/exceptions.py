--- conflicted
+++ resolved
@@ -19,11 +19,4 @@
 
 
 class EventDoesNotExist(ObjectDoesNotExist):
-<<<<<<< HEAD
-    pass
-
-
-class EventDoesNotExist(ObjectDoesNotExist):
-=======
->>>>>>> 3f7de650
     pass