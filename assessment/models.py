--- conflicted
+++ resolved
@@ -64,7 +64,6 @@
             start_time.second,
             tzinfo=pytz.utc
         )
-
         end_working_time = end_working_time + datetime.timedelta(minutes=self.duration_in_minutes)
         return end_working_time
 
@@ -693,7 +692,6 @@
         )
         return assignment_attempt
 
-<<<<<<< HEAD
     def get_all_interactive_quiz_attempts(self):
         return self.attempt.toolattempt_set.instance_of(InteractiveQuizAttempt)
 
@@ -713,7 +711,7 @@
             assessment_tool_attempted=interactive_quiz
         )
         return interactive_quiz_attempt
-=======
+
     def get_all_assessment_tool_attempts(self):
         return self.attempt.toolattempt_set.all()
 
@@ -749,7 +747,6 @@
             progress_data.append(tool_progress_data)
 
         return progress_data
->>>>>>> 3f825663
 
 
 class AssessmentEventParticipationSerializer(serializers.ModelSerializer):
