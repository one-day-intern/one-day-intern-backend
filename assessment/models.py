--- conflicted
+++ resolved
@@ -537,13 +537,10 @@
     event_participation = models.ForeignKey('assessment.AssessmentEventParticipation', on_delete=models.CASCADE)
     test_flow_attempted = models.ForeignKey('assessment.TestFlow', on_delete=models.RESTRICT)
 
-<<<<<<< HEAD
-=======
     def has_tool_attempts(self):
         return self.toolattempt_set.exists()
 
 
->>>>>>> 23bbed3e
 class ResponseTest(AssessmentTool):
     sender = models.TextField(null=False)
     subject = models.TextField(null=False)
