from django.db import models
from one_day_intern import settings
from rest_framework import serializers
from polymorphic.models import PolymorphicModel
from typing import List, Optional
from users.models import Assessor, AssessorSerializer, Assessee
from .services.TaskGenerator import TaskGenerator
from .exceptions.exceptions import AssessmentToolDoesNotExist
import datetime
import pytz
import uuid


USERS_ASSESSOR = 'users.Assessor'
USERS_COMPANY = 'users.Company'
OWNING_COMPANY_COMPANY_ID = 'owning_company.company_id'
OWNING_COMPANY_COMPANY_NAME = 'owning_company.company_name'


class AssessmentTool(PolymorphicModel):
    assessment_id = models.UUIDField(primary_key=True, auto_created=True, default=uuid.uuid4)
    name = models.CharField(max_length=50, null=False)
    description = models.TextField(null=True)
    owning_company = models.ForeignKey(USERS_COMPANY, on_delete=models.CASCADE)

    def get_tool_data(self) -> dict:
        return {
            'name': self.name,
            'description': self.description,
            'type': self.get_type()
        }

    def get_type(self):
        return self.__class__.__name__.lower()


class AssessmentToolSerializer(serializers.ModelSerializer):
    owning_company_id = serializers.ReadOnlyField(source=OWNING_COMPANY_COMPANY_ID)

    class Meta:
        model = AssessmentTool
        fields = ['assessment_id', 'name', 'description', 'owning_company_id']


class Assignment(AssessmentTool):
    expected_file_format = models.CharField(max_length=5, null=True)
    duration_in_minutes = models.IntegerField(null=False)

    def get_tool_data(self) -> dict:
        tool_base_data = super().get_tool_data()
        tool_base_data['additional_info'] = {
            'duration': self.duration_in_minutes,
            'expected_file_format': self.expected_file_format
        }
        return tool_base_data

    def get_end_working_time_if_executed_on_event_date(self, start_time: datetime.time, event_date):
        end_working_time = datetime.datetime(
            event_date.year,
            event_date.month,
            event_date.day,
            start_time.hour,
            start_time.minute,
            start_time.second,
            tzinfo=pytz.utc
        )
        end_working_time = end_working_time + datetime.timedelta(minutes=self.duration_in_minutes)
        return end_working_time


class AssignmentSerializer(serializers.ModelSerializer):
    owning_company_name = serializers.ReadOnlyField(source=OWNING_COMPANY_COMPANY_NAME)

    class Meta:
        model = Assignment
        fields = [
            'assessment_id',
            'name',
            'description',
            'expected_file_format',
            'duration_in_minutes',
            'owning_company_id',
            'owning_company_name'
        ]


class InteractiveQuiz(AssessmentTool):
    duration_in_minutes = models.IntegerField(null=False)
    total_points = models.IntegerField(null=False)

    def get_end_working_time_if_executed_on_event_date(self, start_time: datetime.time, event_date):
        end_working_time = datetime.datetime(
            event_date.year,
            event_date.month,
            event_date.day,
            start_time.hour,
            start_time.minute,
            start_time.second,
            tzinfo=pytz.utc
        )

        end_working_time = end_working_time + datetime.timedelta(minutes=self.duration_in_minutes)
        return end_working_time


class Question(models.Model):
    TYPES_CHOICES = [
        ('text', 'Text Question'),
        ('multiple_choice', 'Multiple Choice Question')
    ]

    question_id = models.UUIDField(primary_key=True, auto_created=True, default=uuid.uuid4)
    interactive_quiz = models.ForeignKey(InteractiveQuiz, related_name='questions', on_delete=models.CASCADE)
    prompt = models.TextField(null=False)
    points = models.IntegerField(default=0)
    question_type = models.CharField(choices=TYPES_CHOICES, null=False, max_length=16)

    def get_points(self):
        return self.points

    def get_question_type(self):
        return self.question_type

    def get_prompt(self):
        return self.prompt


class MultipleChoiceQuestion(Question):
    def get_answer_options(self):
        return self.multiplechoiceansweroption_set.all()

    def save_answer_option_to_database(self, answer: dict):
        content = answer.get('content')
        correct = answer.get('correct')

        answer_option = MultipleChoiceAnswerOption.objects.create(
            question=self,
            content=content,
            correct=correct
        )

        return answer_option

    def check_if_correct(self, answer_option_id):
        return self.multiplechoiceansweroption_set.get(answer_option_id=answer_option_id).is_correct()


class MultipleChoiceAnswerOption(models.Model):
    answer_option_id = models.UUIDField(primary_key=True, auto_created=True, default=uuid.uuid4)
    question = models.ForeignKey('MultipleChoiceQuestion', on_delete=models.CASCADE)
    content = models.TextField(null=False)
    correct = models.BooleanField(default=False)

    def get_content(self):
        return self.content

<<<<<<< HEAD
=======
    def is_correct(self):
        return self.correct

>>>>>>> 796d9b76

class TextQuestion(Question):
    answer_key = models.TextField(null=True)


class MultipleChoiceAnswerOptionSerializer(serializers.ModelSerializer):
    class Meta:
        model = MultipleChoiceAnswerOption
        fields = [
            'content',
            'correct'
        ]


class MultipleChoiceQuestionSerializer(serializers.ModelSerializer):
    class Meta:
        model = MultipleChoiceQuestion
        fields = [
            'prompt',
            'points',
            'question_type',
        ]


class TextQuestionSerializer(serializers.ModelSerializer):
    class Meta:
        model = TextQuestion
        fields = [
            'prompt',
            'points',
            'question_type',
            'answer_key'
        ]


def to_representation(instance):
    if isinstance(instance, MultipleChoiceQuestion):
        return MultipleChoiceQuestionSerializer(instance=instance).data
    elif isinstance(instance, TextQuestion):
        return TextQuestionSerializer(instance=instance).data


class QuestionSerializer(serializers.ModelSerializer):
    class Meta:
        model = TextQuestion
        fields = [
            'prompt',
            'points',
            'question_type',
        ]


class InteractiveQuizSerializer(serializers.ModelSerializer):
    owning_company_name = serializers.ReadOnlyField(source=OWNING_COMPANY_COMPANY_NAME)

    class Meta:
        model = InteractiveQuiz
        fields = [
            'assessment_id',
            'name',
            'description',
            'total_points',
            'duration_in_minutes',
            'owning_company_id',
            'owning_company_name'
        ]


class TestFlow(models.Model):
    test_flow_id = models.UUIDField(default=uuid.uuid4, auto_created=True)
    name = models.CharField(max_length=50)
    owning_company = models.ForeignKey(USERS_COMPANY, on_delete=models.CASCADE)
    tools = models.ManyToManyField(AssessmentTool, through='TestFlowTool')
    is_usable = models.BooleanField(default=False)

    def add_tool(self, assessment_tool, release_time, start_working_time):
        self.is_usable = True
        TestFlowTool.objects.create(
            assessment_tool=assessment_tool,
            test_flow=self,
            release_time=release_time,
            start_working_time=start_working_time
        )
        self.save()

    def get_is_usable(self):
        return self.is_usable

    def get_tools_data(self) -> List[dict]:
        test_flow_tools = TestFlowTool.objects.filter(test_flow=self)
        return [test_flow_tool.get_release_time_and_assessment_data() for test_flow_tool in test_flow_tools]

    def get_test_flow_last_end_time_when_executed_on_event(self, event_date):
        """
        This method computes the last deadline time of all tools that are part of the test flow.
        For assignments and Interactive Quiz, end time is computed by start time + duration,
        For response test, end time is computed by start time + 30 minutes
        """
        test_flow_tools = TestFlowTool.objects.filter(test_flow=self)
        last_end_datetime = datetime.datetime(event_date.year, event_date.month, event_date.day, 0, 0, tzinfo=pytz.utc)

        for test_flow_tool in test_flow_tools:
            tool = test_flow_tool.assessment_tool
            tool_start_time = test_flow_tool.start_working_time

            if isinstance(tool, (Assignment, InteractiveQuiz)):
                tool_end_datetime = tool.get_end_working_time_if_executed_on_event_date(tool_start_time, event_date)
            else:
                tool_start_datetime = datetime.datetime(
                    event_date.year,
                    event_date.month,
                    event_date.day,
                    tool_start_time.hour,
                    tool_start_time.minute,
                    tzinfo=pytz.utc
                )
                tool_end_datetime = tool_start_datetime + datetime.timedelta(minutes=settings.QUIZ_BASE_DURATION)

            if tool_end_datetime > last_end_datetime:
                last_end_datetime = tool_end_datetime

        return last_end_datetime

    def get_test_flow_tool_of_assessment_tool(self, assessment_tool):
        test_flow_tool = TestFlowTool.objects.filter(test_flow=self).get(assessment_tool=assessment_tool)
        return test_flow_tool

    def check_if_is_submittable(self, assessment_tool: AssessmentTool, event_date):
        test_flow_tool: TestFlowTool = self.get_test_flow_tool_of_assessment_tool(assessment_tool)

        if isinstance(assessment_tool, (Assignment, InteractiveQuiz)):
            current_time = datetime.datetime.now(tz=pytz.utc)
            tool_end_time = assessment_tool.get_end_working_time_if_executed_on_event_date(
                test_flow_tool.start_working_time, event_date
            )
            tool_deadline = tool_end_time + datetime.timedelta(seconds=settings.SUBMISSION_BUFFER_TIME_IN_SECONDS)
            return current_time <= tool_deadline and test_flow_tool.release_time_has_passed_on_event_day(event_date)

        elif isinstance(assessment_tool, ResponseTest):
            return True

    def get_tools(self):
        return self.testflowtool_set.all()


class TestFlowTool(models.Model):
    assessment_tool = models.ForeignKey('assessment.AssessmentTool', on_delete=models.CASCADE)
    test_flow = models.ForeignKey(TestFlow, on_delete=models.CASCADE)
    release_time = models.TimeField(auto_now=False, auto_now_add=False, default=datetime.time(0, 0))
    start_working_time = models.TimeField(auto_now=False, auto_now_add=False, default=datetime.time(0, 0))

    class Meta:
        ordering = ['release_time', 'start_working_time']
        get_latest_by = 'start_working_time'

    def get_release_time_and_assessment_data(self) -> (str, dict):
        return {
            'release_time': str(self.release_time),
            'assessment_data': self.assessment_tool.get_tool_data()
        }

    def release_time_has_passed_on_event_day(self, event_day: datetime.date):
        return datetime.datetime.now().date() == event_day and self.release_time <= datetime.datetime.now().time()

    def get_released_tool_data(self, execution_date: datetime.date = None) -> dict:
        """
        Data format for assignment
        {
            'id': '19bn-jabc8-'
            'type': 'assignment',
            'name': 'assignment name',
            'description': 'Description ...',
            'additional_info': {
                'duration': 180,
                'expected_file_format': 'pdf'
            },
            'released_time': '12:00:00',
            'end_working_time': '2022-15:00:00' (release-time + duration)
        }
        """
        released_data = self.assessment_tool.get_tool_data()
        released_data['id'] = str(self.assessment_tool.assessment_id)

        if isinstance(self.assessment_tool, Assignment):
            released_data['released_time'] = self.get_iso_release_time_on_event_date(execution_date)
            released_data['end_working_time'] = self.assessment_tool.get_end_working_time_if_executed_on_event_date(
                start_time=self.release_time,
                event_date=execution_date
            ).isoformat()

        if isinstance(self.assessment_tool, ResponseTest):
            released_data['released_time'] = self.get_iso_release_time_on_event_date(execution_date)

        return released_data

    def get_iso_release_time_on_event_date(self, execution_date):
        release_time = datetime.datetime(
            year=execution_date.year,
            month=execution_date.month,
            day=execution_date.day,
            hour=self.release_time.hour,
            minute=self.release_time.minute
        )
        return release_time.isoformat()

    def get_iso_start_working_time_on_event_date(self, execution_date):
        start_working_time = datetime.datetime(
            year=execution_date.year,
            month=execution_date.month,
            day=execution_date.day,
            hour=self.start_working_time.hour,
            minute=self.start_working_time.minute
        )
        return start_working_time.isoformat()


class TestFlowToolSerializer(serializers.ModelSerializer):
    assessment_tool = AssessmentToolSerializer(read_only=True)
    test_flow_id = serializers.ReadOnlyField(source='test_flow.test_flow_id')

    class Meta:
        model = TestFlowTool
        fields = ['assessment_tool', 'test_flow_id', 'release_time']


class TestFlowSerializer(serializers.ModelSerializer):
    owning_company_id = serializers.ReadOnlyField(source=OWNING_COMPANY_COMPANY_ID)
    tools = TestFlowToolSerializer(source='testflowtool_set', read_only=True, many=True)

    class Meta:
        model = TestFlow
        fields = ['test_flow_id', 'name', 'owning_company_id', 'is_usable', 'tools']


class AssessmentEvent(models.Model):
    event_id = models.UUIDField(default=uuid.uuid4, auto_created=True)
    name = models.CharField(max_length=50)
    start_date_time = models.DateTimeField()
    owning_company = models.ForeignKey(USERS_COMPANY, on_delete=models.CASCADE)
    test_flow_used = models.ForeignKey('assessment.TestFlow', on_delete=models.RESTRICT)

    def check_company_ownership(self, company):
        return self.owning_company.company_id == company.company_id

    def add_participant(self, assessee, assessor):
        if not self.check_assessee_participation(assessee):
            assessment_event_participation = AssessmentEventParticipation.objects.create(
                assessment_event=self,
                assessee=assessee,
                assessor=assessor
            )

            test_flow_attempt = TestFlowAttempt.objects.create(
                event_participation=assessment_event_participation,
                test_flow_attempted=self.test_flow_used
            )

            VideoConferenceRoom.objects.create(
                part_of=assessment_event_participation
            )

            assessment_event_participation.attempt = test_flow_attempt
            assessment_event_participation.save()

            return assessment_event_participation

    def check_assessee_participation(self, assessee):
        found_assessees = AssessmentEventParticipation.objects.filter(
            assessment_event=self,
            assessee=assessee
        )
        return found_assessees.exists()

    def check_assessor_participation(self, assessor):
        found_assessors = AssessmentEventParticipation.objects.filter(
            assessment_event=self,
            assessor=assessor
        )
        return found_assessors.exists()

    def check_assessee_and_assessor_pair(self, assessee, assessor):
        found_pairs = AssessmentEventParticipation.objects.filter(
            assessment_event=self,
            assessee=assessee,
            assessor=assessor
        )
        return found_pairs.exists()

    def get_task_generator(self):
        task_generator = TaskGenerator()
        test_flow = self.test_flow_used
        tools_release_and_assignment_data = test_flow.get_tools_data()

        for tool_release_and_assignment_datum in tools_release_and_assignment_data:
            release_time = tool_release_and_assignment_datum['release_time']
            assessment_data = tool_release_and_assignment_datum['assessment_data']
            task_generator.add_task(assessment_data, release_time)

        return task_generator

    def is_active(self) -> bool:
        return self.start_date_time <= datetime.datetime.now(datetime.timezone.utc) <= self.get_event_end_date_time()

    def get_released_tools(self, tool_type):
        test_flow_tools = self.test_flow_used.testflowtool_set.all()
        released_tools_data = []
        event_date = self.start_date_time.date()

        for test_flow_tool in test_flow_tools:
            tool_used = test_flow_tool.assessment_tool
            if isinstance(tool_used, tool_type) and test_flow_tool.release_time_has_passed_on_event_day(event_date):
                released_tools_data.append(
                    test_flow_tool.get_released_tool_data(execution_date=self.start_date_time.date())
                )

        return released_tools_data

    def get_released_assignments(self):
        return self.get_released_tools(tool_type=Assignment)

    def get_released_response_tests(self):
        return self.get_released_tools(tool_type=ResponseTest)

    def get_assessment_event_participation_by_assessee(self, assessee):
        return self.assessmenteventparticipation_set.get(assessee=assessee)

    def get_assessment_tool_from_assessment_id(self, assessment_id):
        found_assessment_tools = self.test_flow_used.tools.filter(
            assessment_id=assessment_id
        )
        if found_assessment_tools:
            return found_assessment_tools[0]

        else:
            raise AssessmentToolDoesNotExist(
                f'Tool with id {assessment_id} associated with event with id {self.event_id} is not found'
            )

    def get_event_end_date_time(self):
        extra_minutes_before_end = 10
        last_end_time = \
            self.test_flow_used.get_test_flow_last_end_time_when_executed_on_event(self.start_date_time.date())
        return last_end_time + datetime.timedelta(minutes=extra_minutes_before_end)

    def check_if_tool_is_submittable(self, assessment_tool):
        return self.test_flow_used.check_if_is_submittable(assessment_tool, event_date=self.start_date_time.date())

    def get_test_flow(self):
        return self.test_flow_used

    def get_assessee_progress_on_event(self, assessee: Assessee):
        event_participation = self.get_assessment_event_participation_by_assessee(assessee)
        return event_participation.get_event_progress()

    def set_name(self, name):
        self.name = name
        self.save()

    def set_start_date(self, start_date_time):
        self.start_date_time = start_date_time
        self.save()

    def set_test_flow(self, test_flow):
        self.test_flow_used = test_flow
        self.save()

    def has_been_attempted(self):
        event_participations: List[AssessmentEventParticipation] = self.assessmenteventparticipation_set.all()
        return any([event_participation.has_attempted_test_flow() for event_participation in event_participations])

    def start_time_has_passed(self):
        return self.start_date_time <= datetime.datetime.now(tz=pytz.utc)

    def is_deletable(self):
        """
        An assessment event is deletable if the deadline has not passed
        and no attempts for the assessment event has been made
        """
        return not self.start_time_has_passed() and not self.has_been_attempted()


class AssessmentEventSerializer(serializers.ModelSerializer):
    owning_company_id = serializers.ReadOnlyField(source=OWNING_COMPANY_COMPANY_ID)
    test_flow_id = serializers.ReadOnlyField(source='test_flow_used.test_flow_id')
    end_date_time = serializers.SerializerMethodField(method_name='get_end_time_iso')
    start_date_time = serializers.SerializerMethodField(method_name='get_start_time_iso')

    def get_end_time_iso(self, serialized_obj):
        return serialized_obj.get_event_end_date_time().isoformat()

    def get_start_time_iso(self, serialized_obj):
        return serialized_obj.start_date_time.isoformat()

    class Meta:
        model = AssessmentEvent
        fields = ['event_id', 'name', 'start_date_time', 'end_date_time', 'owning_company_id', 'test_flow_id']


class TestFlowAttempt(models.Model):
    attempt_id = models.UUIDField(default=uuid.uuid4, primary_key=True)
    note = models.TextField(null=True)
    grade = models.FloatField(default=0)
    event_participation = models.ForeignKey('assessment.AssessmentEventParticipation', on_delete=models.CASCADE)
    test_flow_attempted = models.ForeignKey('assessment.TestFlow', on_delete=models.RESTRICT)

    def has_tool_attempts(self):
        return self.toolattempt_set.exists()


class ResponseTest(AssessmentTool):
    sender = models.TextField(null=False)
    subject = models.TextField(null=False)
    prompt = models.TextField(null=False)

    def get_tool_data(self) -> dict:
        tool_base_data = super().get_tool_data()
        tool_base_data['additional_info'] = {
            'sender': self.sender,
            'subject': self.subject,
            'prompt': self.prompt
        }
        return tool_base_data


class ResponseTestSerializer(serializers.ModelSerializer):
    owning_company_name = serializers.ReadOnlyField(source=OWNING_COMPANY_COMPANY_NAME)
    class Meta:
        model = ResponseTest
        fields = [
            'assessment_id',
            'name',
            'description',
            'subject',
            'prompt',
            'sender',
            'owning_company_id',
            'owning_company_name',
        ]

class VideoConferenceNotification(AssessmentTool):
    subject = models.TextField(null=False)
    message = models.TextField(null=False)

class VideoConferenceNotificationSerializer(serializers.ModelSerializer):
    owning_company_name = serializers.ReadOnlyField(source=OWNING_COMPANY_COMPANY_NAME)
    class Meta:
        model = VideoConferenceNotification
        fields = [
            'assessment_id',
            'name',
            'description',
            'subject',
            'message',
            'owning_company_id',
            'owning_company_name',
        ]    

class PolymorphicAssessmentToolSerializer:
    def __init__(self, assessment_tool):
        self.assessment_tool = assessment_tool
        self.data = self.get_data()

    def get_data(self):
        if isinstance(self.assessment_tool, Assignment):
            return AssignmentSerializer(self.assessment_tool).data
        elif isinstance(self.assessment_tool, InteractiveQuiz):
            return InteractiveQuizSerializer(self.assessment_tool).data
        else:
            return ResponseTestSerializer(self.assessment_tool).data


class VideoConferenceRoom(models.Model):
    part_of = models.ForeignKey('assessment.AssessmentEventParticipation', on_delete=models.CASCADE)
    room_id = models.TextField(null=True, default=None)
    conference_participants = models.ManyToManyField(USERS_ASSESSOR)
    room_opened = models.BooleanField(default=False)

    def is_room_created(self) -> bool:
        return self.room_id != None

    def is_room_opened(self) -> bool:
        return self.room_opened

    def is_already_participated_by(self, assessor: Assessor):
        """
        return True if query list is not empty, False otherwise
        """
        return self.conference_participants.filter(email=assessor.email)


class VideoConferenceRoomSerializer(serializers.ModelSerializer):
    conference_host = serializers.ReadOnlyField(source='part_of.assessor.email')
    conference_assessee = serializers.ReadOnlyField(source='part_of.assessee.email')
    conference_participants = AssessorSerializer(read_only=True, many=True)
    conference_in_assessment_event = serializers.ReadOnlyField(source='part_of.assessment_event.event_id')

    class Meta:
        model = VideoConferenceRoom
        fields = ['room_id', 'conference_in_assessment_event', 'conference_host', 'conference_assessee', 'room_opened', 'conference_participants']


class ToolAttempt(PolymorphicModel):
    tool_attempt_id = models.UUIDField(default=uuid.uuid4, primary_key=True)
    grade = models.FloatField(default=0)
    note = models.TextField(null=True)
    test_flow_attempt = models.ForeignKey('assessment.TestFlowAttempt', on_delete=models.CASCADE)
    assessment_tool_attempted = models.ForeignKey('assessment.AssessmentTool', on_delete=models.CASCADE, default=None)

    def get_user_of_attempt(self):
        return self.test_flow_attempt.event_participation.assessee

    def get_event_of_attempt(self):
        return self.test_flow_attempt.event_participation.assessment_event

    def get_grade(self):
        return self.grade

    def set_grade(self, grade):
        self.grade = grade
        self.save()

    def set_note(self, note):
        self.note = note
        self.save()


class ToolAttemptSerializer(serializers.ModelSerializer):
    class Meta:
        model = ToolAttempt
        fields = '__all__'


class AssignmentAttempt(ToolAttempt):
    file_upload_directory = models.TextField(null=True)
    filename = models.TextField(default=None, null=True)
    submitted_time = models.DateTimeField(default=None, null=True)

    def update_attempt_cloud_directory(self, file_upload_directory):
        self.submitted_time = datetime.datetime.now(tz=pytz.utc)
        self.file_upload_directory = file_upload_directory
        self.save()

    def get_attempt_cloud_directory(self):
        return self.file_upload_directory

    def update_file_name(self, filename):
        self.filename = filename
        self.save()

    def get_file_name(self):
        return self.filename

    def get_submitted_time(self):
        return self.submitted_time


class InteractiveQuizAttempt(ToolAttempt):
    submitted_time = models.DateTimeField(default=None, null=True)

    def get_all_question_attempts(self):
<<<<<<< HEAD
        return self.questionattempt_set
=======
        return self.questionattempt_set.all()
>>>>>>> 796d9b76

    def get_question_attempt(self, question_id):
        question = Question.objects.get(question_id=question_id)
        matching_question_attempts = self.questionattempt_set.filter(question=question)
        if matching_question_attempts:
            return matching_question_attempts[0]
        else:
            return None

    def set_submitted_time(self):
        self.submitted_time = datetime.datetime.now(tz=pytz.utc)
        self.save()

    def get_submitted_time(self):
        return self.submitted_time

<<<<<<< HEAD

class QuestionAttempt(models.Model):
=======
    def accumulate_points(self, points):
        self.grade += points
        self.save()

    def calculate_total_points(self):
        for question_attempt in self.questionattempt_set.all():
            question_type = question_attempt.get_question().get_question_type()
            if question_type == 'multiple_choice':
                if question_attempt.is_answered:
                    mcq_attempt = MultipleChoiceAnswerOptionAttempt.objects.get(
                        question_attempt_id=question_attempt.question_attempt_id
                    )
                    if mcq_attempt.get_is_correct():
                        self.accumulate_points(question_attempt.get_question().get_points())


class QuestionAttempt(models.Model):
    question_attempt_id = models.UUIDField(default=uuid.uuid4, primary_key=True)
>>>>>>> 796d9b76
    question = models.ForeignKey('Question', on_delete=models.CASCADE)
    interactive_quiz_attempt = models.ForeignKey('InteractiveQuizAttempt',
                                                 on_delete=models.CASCADE
                                                 )
    is_answered = models.BooleanField(default=False)
<<<<<<< HEAD
=======
    point = models.FloatField(default=0, null=True)
    question_note = models.TextField(null=True)

    def set_point(self, point):

        if point > self.question.get_points() or point < 0:
            raise InvalidRequestException('Cannot give points outside of constraint')

        self.point = point
        self.save()

    def get_point(self):
        return self.point

    def set_note(self, note):
        self.question_note = note
        self.save()

    def get_note(self):
        return self.question_note

    def get_question(self):
        return self.question

    def get_question_type(self):
        return self.question.get_question_type()

    def get_is_answered(self):
        return self.is_answered

    def get_id(self):
        return self.question_attempt_id
>>>>>>> 796d9b76


class TextQuestionAttempt(QuestionAttempt):
    answer = models.TextField(null=True)
<<<<<<< HEAD
=======
    is_graded = models.BooleanField(default=False)
>>>>>>> 796d9b76

    def set_answer(self, answer):
        self.answer = answer
        self.save()

    def get_answer(self):
        return self.answer


class MultipleChoiceAnswerOptionAttempt(QuestionAttempt):
    selected_option = models.ForeignKey('MultipleChoiceAnswerOption', related_name='selected_option', on_delete=models.CASCADE)

<<<<<<< HEAD
=======
    @property
    def is_correct(self):
        return self.selected_option.is_correct()

>>>>>>> 796d9b76
    def set_selected_option(self, answer_option_id):
        matching_answer_option = MultipleChoiceAnswerOption.objects.filter(answer_option_id=answer_option_id)
        answer_option = matching_answer_option[0]
        self.selected_option = answer_option
        self.save()

    def get_selected_option_content(self):
        return self.selected_option.get_content()

<<<<<<< HEAD
=======
    def set_is_correct(self, value):
        self.is_correct = value
        self.save()

    def get_is_correct(self):
        return self.is_correct


class TextQuestionAttemptSerializer(serializers.ModelSerializer):
    class Meta:
        model = TextQuestionAttempt
        fields = '__all__'


class MultipleChoiceAnswerOptionAttemptSerializer(serializers.ModelSerializer):
    class Meta:
        model = MultipleChoiceAnswerOptionAttempt
        fields = '__all__'


class ResponseTestAttempt(ToolAttempt):
    submitted_time = models.DateTimeField(default=None, null=True)
    subject = models.TextField(null=True)
    response = models.TextField(null=True)

    def set_subject(self, subject):
        self.subject = subject
        self.save()

    def set_response(self, response):
        self.submitted_time = datetime.datetime.now(tz=pytz.utc)
        self.response = response
        self.save()


class GradedResponseTestAttemptSerializer(serializers.ModelSerializer):
    submitted_time = serializers.SerializerMethodField(method_name='get_submitted_time_iso')

    def get_submitted_time_iso(obj, self):
        return self.submitted_time.isoformat()

    class Meta:
        model = ResponseTestAttempt
        fields = ['submitted_time', 'subject', 'response', 'grade', 'note']


class ResponseTestAttemptSerializer(serializers.ModelSerializer):
    class Meta:
        model = ResponseTestAttempt
        fields = ['tool_attempt_id', 'submitted_time', 'subject', 'response']

>>>>>>> 796d9b76

class AssessmentEventParticipation(models.Model):
    assessment_event = models.ForeignKey('assessment.AssessmentEvent', on_delete=models.CASCADE)
    assessee = models.ForeignKey('users.Assessee', on_delete=models.CASCADE)
    assessor = models.ForeignKey(USERS_ASSESSOR, on_delete=models.RESTRICT)
    attempt = models.OneToOneField('assessment.TestFlowAttempt', on_delete=models.CASCADE, null=True)

    def get_all_response_test_attempts(self):
        return self.attempt.toolattempt_set.instance_of(ResponseTestAttempt)

    def get_response_test_attempt(self, response_test: ResponseTest):
        response_test_attempts = self.get_all_response_test_attempts()
        matching_response_test_attempts = response_test_attempts.filter(assessment_tool_attempted=response_test)

        if matching_response_test_attempts:
            return matching_response_test_attempts[0]

        else:
            return None

    def create_response_test_attempt(self, response_test: ResponseTest):
        interactive_quiz_attempt = ResponseTestAttempt.objects.create(
            test_flow_attempt=self.attempt,
            assessment_tool_attempted=response_test
        )
        return interactive_quiz_attempt

    def get_all_assignment_attempts(self):
        return self.attempt.toolattempt_set.instance_of(AssignmentAttempt)

    def get_assignment_attempt(self, assignment: Assignment) -> Optional[AssignmentAttempt]:
        assignment_attempts = self.get_all_assignment_attempts()
        matching_assignment_attempts = assignment_attempts.filter(assessment_tool_attempted=assignment)

        if matching_assignment_attempts:
            return matching_assignment_attempts[0]

        else:
            return None

    def create_assignment_attempt(self, assignment: Assignment) -> AssignmentAttempt:
        assignment_attempt = AssignmentAttempt.objects.create(
            test_flow_attempt=self.attempt,
            assessment_tool_attempted=assignment
        )
        return assignment_attempt

    def get_all_interactive_quiz_attempts(self):
        return self.attempt.toolattempt_set.instance_of(InteractiveQuizAttempt)

    def get_interactive_quiz_attempt(self, interactive_quiz: InteractiveQuiz) -> Optional[InteractiveQuizAttempt]:
        interactive_quiz_attempts = self.get_all_interactive_quiz_attempts()
        matching_interactive_quiz_attempts = interactive_quiz_attempts.filter(assessment_tool_attempted=interactive_quiz)

        if matching_interactive_quiz_attempts:
            return matching_interactive_quiz_attempts[0]

        else:
            return None

    def create_interactive_quiz_attempt(self, interactive_quiz: InteractiveQuiz) -> InteractiveQuizAttempt:
        interactive_quiz_attempt = InteractiveQuizAttempt.objects.create(
            test_flow_attempt=self.attempt,
            assessment_tool_attempted=interactive_quiz
        )
        return interactive_quiz_attempt

    def get_all_assessment_tool_attempts(self):
        return self.attempt.toolattempt_set.all()

    def get_assessment_tool_attempt(self, assessment_tool: AssessmentTool) -> Optional[ToolAttempt]:
        tool_attempts = self.get_all_assessment_tool_attempts()
        matching_tool_attempts = tool_attempts.filter(assessment_tool_attempted=assessment_tool)

        if matching_tool_attempts:
            return matching_tool_attempts[0]
        else:
            return None

    def get_event_progress(self):
        event_test_flow = self.assessment_event.get_test_flow()
        event_tools: List[TestFlowTool] = event_test_flow.get_tools()
        progress_data = []
        for event_tool in event_tools:
            assessment_tool = event_tool.assessment_tool
            attempt = self.get_assessment_tool_attempt(assessment_tool)

            if attempt:
                attempt_id = attempt.tool_attempt_id
            else:
                attempt_id = None

            tool_progress_data = {
                'start_working_time':
                    event_tool.get_iso_start_working_time_on_event_date(self.assessment_event.start_date_time),
                'type': assessment_tool.get_type(),
                'tool-data': PolymorphicAssessmentToolSerializer(assessment_tool).data,
                'attempt-id': attempt_id
            }
            progress_data.append(tool_progress_data)

        return progress_data

    def has_attempted_test_flow(self):
        return self.attempt.has_tool_attempts()


class AssessmentEventParticipationSerializer(serializers.ModelSerializer):
    assessment_event_id = serializers.ReadOnlyField(source='assessment_event.assessment_event_id')
    assessee_id = serializers.ReadOnlyField(source='assessee.assessee_id')
    assessor_id = serializers.ReadOnlyField(source='assessor.assessor_id')

    class Meta:
        model = AssessmentEventParticipation
        fields = ['assessment_event_id', 'assessee_id', 'assessor_id']


class TestFlowAttemptSerializer(serializers.ModelSerializer):
    event_participation = AssessmentEventParticipationSerializer(source='assessmenteventparticipation', read_only=True)
    test_flow_attempted_id = serializers.ReadOnlyField(source='test_flow_attempted.test_flow_attempted_id')

    class Meta:
        model = TestFlowAttempt
        fields = ['attempt_id', 'note', 'grade', 'event_participation', 'test_flow_attempted_id']


class TestFlowAttemptSerializer(serializers.ModelSerializer):
    event_participation = AssessmentEventParticipationSerializer(source='assessmenteventparticipation', read_only=True)
    test_flow_attempted_id = serializers.ReadOnlyField(source='test_flow_attempted.test_flow_attempted_id')

    class Meta:
        model = TestFlowAttempt
        fields = ['attempt_id', 'note', 'grade', 'event_participation', 'test_flow_attempted_id']


class AssignmentAttemptSerializer(serializers.ModelSerializer):
    submitted_time = serializers.SerializerMethodField(method_name='get_submitted_time_iso')

    def get_submitted_time_iso(obj, self):
        return self.submitted_time.isoformat()

    class Meta:
        model = AssignmentAttempt
        fields = ['submitted_time', 'filename', 'grade', 'note']<|MERGE_RESOLUTION|>--- conflicted
+++ resolved
@@ -154,12 +154,9 @@
     def get_content(self):
         return self.content
 
-<<<<<<< HEAD
-=======
     def is_correct(self):
         return self.correct
 
->>>>>>> 796d9b76
 
 class TextQuestion(Question):
     answer_key = models.TextField(null=True)
@@ -720,11 +717,7 @@
     submitted_time = models.DateTimeField(default=None, null=True)
 
     def get_all_question_attempts(self):
-<<<<<<< HEAD
-        return self.questionattempt_set
-=======
         return self.questionattempt_set.all()
->>>>>>> 796d9b76
 
     def get_question_attempt(self, question_id):
         question = Question.objects.get(question_id=question_id)
@@ -741,10 +734,6 @@
     def get_submitted_time(self):
         return self.submitted_time
 
-<<<<<<< HEAD
-
-class QuestionAttempt(models.Model):
-=======
     def accumulate_points(self, points):
         self.grade += points
         self.save()
@@ -763,14 +752,11 @@
 
 class QuestionAttempt(models.Model):
     question_attempt_id = models.UUIDField(default=uuid.uuid4, primary_key=True)
->>>>>>> 796d9b76
     question = models.ForeignKey('Question', on_delete=models.CASCADE)
     interactive_quiz_attempt = models.ForeignKey('InteractiveQuizAttempt',
                                                  on_delete=models.CASCADE
                                                  )
     is_answered = models.BooleanField(default=False)
-<<<<<<< HEAD
-=======
     point = models.FloatField(default=0, null=True)
     question_note = models.TextField(null=True)
 
@@ -803,15 +789,11 @@
 
     def get_id(self):
         return self.question_attempt_id
->>>>>>> 796d9b76
 
 
 class TextQuestionAttempt(QuestionAttempt):
     answer = models.TextField(null=True)
-<<<<<<< HEAD
-=======
     is_graded = models.BooleanField(default=False)
->>>>>>> 796d9b76
 
     def set_answer(self, answer):
         self.answer = answer
@@ -824,13 +806,10 @@
 class MultipleChoiceAnswerOptionAttempt(QuestionAttempt):
     selected_option = models.ForeignKey('MultipleChoiceAnswerOption', related_name='selected_option', on_delete=models.CASCADE)
 
-<<<<<<< HEAD
-=======
     @property
     def is_correct(self):
         return self.selected_option.is_correct()
 
->>>>>>> 796d9b76
     def set_selected_option(self, answer_option_id):
         matching_answer_option = MultipleChoiceAnswerOption.objects.filter(answer_option_id=answer_option_id)
         answer_option = matching_answer_option[0]
@@ -840,8 +819,6 @@
     def get_selected_option_content(self):
         return self.selected_option.get_content()
 
-<<<<<<< HEAD
-=======
     def set_is_correct(self, value):
         self.is_correct = value
         self.save()
@@ -893,7 +870,6 @@
         model = ResponseTestAttempt
         fields = ['tool_attempt_id', 'submitted_time', 'subject', 'response']
 
->>>>>>> 796d9b76
 
 class AssessmentEventParticipation(models.Model):
     assessment_event = models.ForeignKey('assessment.AssessmentEvent', on_delete=models.CASCADE)
