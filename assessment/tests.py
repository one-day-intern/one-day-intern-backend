--- conflicted
+++ resolved
@@ -178,7 +178,6 @@
         }
     ]
 }
-<<<<<<< HEAD
 
 
 def fetch_and_get_response(path, request_data, authenticated_user):
@@ -187,8 +186,6 @@
     request_data_json = json.dumps(request_data)
     response = client.post(path, data=request_data_json, content_type=REQUEST_CONTENT_TYPE)
     return response
-=======
->>>>>>> 7427f893
 
 
 class AssessmentTest(TestCase):
@@ -3705,8 +3702,7 @@
 
     @freeze_time('2022-11-25 11:49:59')
     @patch.object(google_storage, 'upload_file_to_google_bucket')
-    def test_serve_submit_assignment_when_assignment_has_not_been_released_and_deadline_has_not_passed(self,
-                                                                                                       mock_upload):
+    def test_serve_submit_assignment_when_assignment_has_not_been_released_and_deadline_has_not_passed(self,                                                                                              mock_upload):
         response = submit_file_and_get_request(self.request_data, authenticated_user=self.assessee)
         self.assertEqual(response.status_code, HTTPStatus.BAD_REQUEST)
         response_content = json.loads(response.content)
@@ -4052,7 +4048,6 @@
             mocked_check.assert_called_with(self.assignment)
 
 
-<<<<<<< HEAD
 def get_response_for_all_quiz_attempt_data(event_id, tool_id, authenticated_user):
     client = APIClient()
     client.force_authenticate(user=authenticated_user)
@@ -4072,8 +4067,6 @@
     return response
 
 
-=======
->>>>>>> 7427f893
 class ActiveInteractiveQuizTest(TestCase):
     def setUp(self) -> None:
         self.assessee = Assessee.objects.create_user(
@@ -4104,7 +4097,6 @@
             authentication_service=AuthenticationService.DEFAULT.value
         )
 
-<<<<<<< HEAD
         self.assessee_2 = Assessee.objects.create_user(
             email='assessor5289@gmail.com',
             password='Password5170',
@@ -4115,8 +4107,6 @@
             authentication_service=AuthenticationService.DEFAULT.value
         )
 
-=======
->>>>>>> 7427f893
         self.interactive_quiz: InteractiveQuiz = InteractiveQuiz.objects.create(
             name='InteractiveQuiz 5179',
             description='InteractiveQuiz Description 5180',
@@ -4148,12 +4138,9 @@
             assessor=self.assessor
         )
 
-<<<<<<< HEAD
         self.event_participation = AssessmentEventParticipation.objects.get(assessee=self.assessee,
                                                                             assessment_event=self.assessment_event)
 
-=======
->>>>>>> 7427f893
         self.non_participating_assessee = Assessee.objects.create_user(
             email='assessee5213@gmail.com',
             password='Password5214',
@@ -4176,7 +4163,6 @@
             'released_time': '2022-12-05T10:00:00'
         }
 
-<<<<<<< HEAD
         self.request_data = INTERACTIVE_QUIZ_DATA
 
         self.mc_question_data = self.request_data.get('questions')[0]
@@ -4233,8 +4219,6 @@
             duration_in_minutes=180
         )
 
-=======
->>>>>>> 7427f893
     @freeze_time('2022-12-05 09:00:00')
     def test_get_released_interactive_quizzes_when_its_event_day_but_no_interactive_quiz_is_released(self):
         released_interactive_quizzes = self.assessment_event.get_released_interactive_quizzes()
@@ -4324,7 +4308,6 @@
         self.assertEqual(len(response_content), 1)
         self.assertEqual(response_content, [self.expected_tool_data])
 
-<<<<<<< HEAD
     @freeze_time('2022-12-05 09:00:00')
     def test_get_released_get_interactive_quiz_attempt_data_when_its_event_day_but_no_interactive_quiz_is_released(self):
         released_interactive_quizzes = self.assessment_event.get_released_interactive_quizzes()
@@ -4510,8 +4493,6 @@
         self.assertEqual(tq_data.get('question-type'), self.tq_attempt.get_question_type())
         self.assertEqual(tq_data.get('answer'), self.tq_attempt.answer)
 
-=======
->>>>>>> 7427f893
 
 def submit_answers_and_get_request(request_data, authenticated_user):
     client = APIClient()
@@ -5597,7 +5578,6 @@
         self.assertEqual(response.headers.get('Content-Disposition'), f'attachment; filename="{dummy_file.name}"')
 
 
-<<<<<<< HEAD
 def get_response_for_active_quiz_data(attempt_id, authenticated_user):
     client = APIClient()
     client.force_authenticate(user=authenticated_user)
@@ -5606,9 +5586,6 @@
 
 
 def get_response_for_question_attempt_data(attempt_id, question_attempt_id, authenticated_user):
-=======
-def get_response_for_quiz_attempt_data(attempt_id, authenticated_user):
->>>>>>> 7427f893
     client = APIClient()
     client.force_authenticate(user=authenticated_user)
     response = client.get(GET_INDIVIDUAL_QUESTION_ATTEMPT_DATA_URL + attempt_id
@@ -6117,11 +6094,7 @@
         self.assertEqual(response.status_code, HTTPStatus.OK)
 
         response_content = json.loads(response.content)
-<<<<<<< HEAD
         self.assertEqual(response_content.get('assessment-tool-attempted'), str(self.interactive_quiz.assessment_id))
-=======
-        self.assertEqual(response_content.get('assessment_tool_attempted'), str(self.interactive_quiz.assessment_id))
->>>>>>> 7427f893
         self.assertEqual(response_content.get('grade'), self.quiz_attempt.grade)
         self.assertEqual(response_content.get('note'), self.quiz_attempt.note)
 
