from django.core.exceptions import ObjectDoesNotExist
from django.test import TestCase, Client
from django.urls import reverse
from freezegun import freeze_time
from http import HTTPStatus
<<<<<<< HEAD
from assessment.services.assessment_tool import get_assessment_tool_by_company
from one_day_intern.exceptions import RestrictedAccessException, InvalidAssignmentRegistration
=======
from one_day_intern.exceptions import RestrictedAccessException, InvalidAssignmentRegistration, InvalidInteractiveQuizRegistration
>>>>>>> 5f572ed9
from rest_framework.test import APIClient
from rest_framework_simplejwt.tokens import RefreshToken
from unittest.mock import patch, call
from users.models import (
    Company,
    Assessor,
    Assessee,
    AuthenticationService,
    AssessorSerializer
)
from .exceptions.exceptions import (
    AssessmentToolDoesNotExist,
    InvalidTestFlowRegistration,
    InvalidAssessmentEventRegistration
)
from .models import (
    AssessmentTool,
    Assignment,
    AssignmentSerializer,
    TestFlow,
    TestFlowTool,
    AssessmentEvent,
    TestFlowAttempt,
    AssessmentEventParticipation,
    MultipleChoiceAnswerOption,
    TextQuestion,
    MultipleChoiceQuestion,
    InteractiveQuizSerializer,
    InteractiveQuiz, MultipleChoiceQuestionSerializer, TextQuestionSerializer
)
from .services import assessment, utils, test_flow, assessment_event, assessment_event_attempt, TaskGenerator
import datetime
import json
import schedule
import uuid

EXCEPTION_NOT_RAISED = 'Exception not raised'
TEST_FLOW_INVALID_NAME = 'Test Flow name must exist and must be at most 50 characters'
TEST_FLOW_OF_COMPANY_DOES_NOT_EXIST_FORMAT = 'Assessment tool with id {} belonging to company {} does not exist'
ASSESSMENT_EVENT_INVALID_NAME = 'Assessment Event name must be minimum of length 3 and at most 50 characters'
ACTIVE_TEST_FLOW_NOT_FOUND = 'Active test flow of id {} belonging to {} does not exist'
INVALID_DATE_FORMAT = '{} is not a valid ISO date string'
ASSESSMENT_EVENT_OWNERSHIP_INVALID = 'Event with id {} does not belong to company with id {}'
NOT_PART_OF_EVENT = 'Assessee with email {} is not part of assessment with id {}'
CREATE_ASSIGNMENT_URL = '/assessment/create/assignment/'
CREATE_INTERACTIVE_QUIZ_URL = '/assessment/create/interactive-quiz/'
CREATE_TEST_FLOW_URL = reverse('test-flow-create')
CREATE_ASSESSMENT_EVENT_URL = reverse('assessment-event-create')
ADD_PARTICIPANT_URL = reverse('event-add-participation')
EVENT_SUBSCRIPTION_URL = reverse('event-subscription')
OK_RESPONSE_STATUS_CODE = 200
GET_TOOLS_URL="/assessment/tools/"


class AssessmentTest(TestCase):
    def setUp(self) -> None:
        self.company = Company.objects.create_user(
            email='company63@company.com',
            password='password',
            company_name='Company',
            description='Company Description 66',
            address='JL. Company Levinson Durbin Householder 67'
        )

        self.assessor = Assessor.objects.create_user(
            email='assessor@assessor.com',
            password='password',
            first_name='Levinson',
            last_name='Durbin',
            phone_number='+6282312345678',
            employee_id='A&EX4NDER',
            associated_company=self.company,
            authentication_service=AuthenticationService.DEFAULT.value
        )

        self.request_data = {
            'name': 'Business Proposal Task 1',
            'description': 'This is the first assignment',
            'duration_in_minutes': 55,
            'expected_file_format': '.pdf'
        }

        self.expected_assignment = Assignment(
            name=self.request_data.get('name'),
            description=self.request_data.get('description'),
            owning_company=self.assessor.associated_company,
            expected_file_format='pdf',
            duration_in_minutes=self.request_data.get('duration_in_minutes')
        )

        self.expected_assignment_data = AssignmentSerializer(
            self.expected_assignment).data

    def test_sanitize_file_format_when_not_none(self):
        expected_file_format = 'pdf'
        sanitized_file_format = utils.sanitize_file_format('.pdf')
        self.assertEqual(sanitized_file_format, expected_file_format)

    def test_sanitize_file_format_when_none(self):
        sanitize_file_format = utils.sanitize_file_format(None)
        self.assertIsNone(sanitize_file_format)

    def test_get_assessor_or_raise_exception_when_assessor_exists(self):
        expected_assessor_data = AssessorSerializer(self.assessor).data
        assessor = assessment.get_assessor_or_raise_exception(self.assessor)
        assessor_data = AssessorSerializer(assessor).data
        self.assertDictEqual(assessor_data, expected_assessor_data)

    def test_get_assessor_or_raise_exception_when_assessor_does_not_exist(self):
        user = Assessee.objects.create_user(
            email='assessee@gmail.com',
            password='password',
            first_name='Assessee',
            last_name='Ajax',
            phone_number='+621234567192',
            date_of_birth=datetime.datetime.now(),
            authentication_service=AuthenticationService.GOOGLE.value
        )
        expected_message = f'User {user.email} is not an assessor'

        try:
            assessment.get_assessor_or_raise_exception(user)
            self.fail(EXCEPTION_NOT_RAISED)
        except RestrictedAccessException as exception:
            self.assertEqual(str(exception), expected_message)

    def test_validate_assessment_tool_when_request_is_valid(self):
        valid_request_data = self.request_data.copy()
        try:
            assessment.validate_assessment_tool(valid_request_data)
        except InvalidAssignmentRegistration as exception:
            self.fail(f'{exception} is raised')

    def test_validate_assessment_tool_when_request_data_has_no_name(self):
        invalid_request_data = self.request_data.copy()
        invalid_request_data['name'] = ''
        expected_message = 'Assessment name should not be empty'

        try:
            assessment.validate_assessment_tool(invalid_request_data)
            self.fail(EXCEPTION_NOT_RAISED)
        except InvalidAssignmentRegistration as exception:
            self.assertEqual(str(exception), expected_message)

    def test_validate_assignment_when_request_is_valid(self):
        try:
            assessment.validate_assignment(self.request_data)
        except InvalidAssignmentRegistration as exception:
            self.fail(f'{exception} is raised')

    def test_validate_assignment_when_request_duration_is_invalid(self):
        request_data_with_no_duration = self.request_data.copy()
        request_data_with_no_duration['duration_in_minutes'] = ''
        expected_message = 'Assignment should have duration'
        try:
            assessment.validate_assignment(request_data_with_no_duration)
            self.fail(EXCEPTION_NOT_RAISED)
        except InvalidAssignmentRegistration as exception:
            self.assertEqual(str(exception), expected_message)

        request_data_with_non_numeric_duration = self.request_data.copy()
        request_data_with_non_numeric_duration['duration_in_minutes'] = '1a'
        expected_message = 'Assignment duration must only be of type numeric'
        try:
            assessment.validate_assignment(
                request_data_with_non_numeric_duration)
            self.fail(EXCEPTION_NOT_RAISED)
        except InvalidAssignmentRegistration as exception:
            self.assertEqual(str(exception), expected_message)

    @patch.object(Assignment.objects, 'create')
    def test_save_assignment_to_database(self, mocked_create):
        mocked_create.return_value = self.expected_assignment
        returned_assignment = assessment.save_assignment_to_database(
            self.request_data, self.assessor)
        returned_assignment_data = AssignmentSerializer(
            returned_assignment).data
        mocked_create.assert_called_once()
        self.assertDictEqual(returned_assignment_data,
                             self.expected_assignment_data)

    @patch.object(utils, 'sanitize_file_format')
    @patch.object(assessment, 'save_assignment_to_database')
    @patch.object(assessment, 'validate_assignment')
    @patch.object(assessment, 'validate_assessment_tool')
    @patch.object(assessment, 'get_assessor_or_raise_exception')
    def test_create_assignment(self, mocked_get_assessor, mocked_validate_assessment_tool,
                               mocked_validate_assignment, mocked_save_assignment, mocked_sanitize_file_format):
        mocked_get_assessor.return_value = self.assessor
        mocked_validate_assessment_tool.return_value = None
        mocked_validate_assignment.return_value = None
        mocked_save_assignment.return_value = self.expected_assignment
        mocked_sanitize_file_format.return_value = 'pdf'
        returned_assignment = assessment.create_assignment(
            self.request_data, self.assessor)
        returned_assignment_data = AssignmentSerializer(
            returned_assignment).data
        self.assertDictEqual(returned_assignment_data,
                             self.expected_assignment_data)

    def test_create_assignment_when_complete_status_200(self):
        assignment_data = self.request_data.copy()
        response = fetch_and_get_response(
            path=CREATE_ASSIGNMENT_URL,
            request_data=assignment_data,
            authenticated_user=self.assessor
        )

<<<<<<< HEAD
        response = client.post(
            CREATE_ASSIGNMENT_URL, data=assignment_data, content_type='application/json')
=======
>>>>>>> 5f572ed9
        self.assertEqual(response.status_code, OK_RESPONSE_STATUS_CODE)
        response_content = json.loads(response.content)
        self.assertTrue(len(response_content) > 0)
<<<<<<< HEAD
        self.assertIsNotNone(response_content.get('assessment_id'))
        self.assertEqual(response_content.get('name'),
                         self.expected_assignment_data.get('name'))
        self.assertEqual(response_content.get('description'),
                         self.expected_assignment_data.get('description'))
=======
        self.assertEqual(response_content.get('name'), self.expected_assignment_data.get('name'))
        self.assertEqual(response_content.get('description'), self.expected_assignment_data.get('description'))
        self.assertIsNotNone(response_content.get('assessment_id'))
>>>>>>> 5f572ed9
        self.assertEqual(
            response_content.get('expected_file_format'), self.expected_assignment_data.get(
                'expected_file_format')
        )
        self.assertEqual(
            response_content.get('duration_in_minutes'), self.expected_assignment_data.get(
                'duration_in_minutes')
        )
<<<<<<< HEAD
        self.assertEqual(response_content.get(
            'owning_company_id'), self.company.id)
        self.assertEqual(response_content.get(
            'owning_company_name'), self.company.company_name)
=======
        self.assertEqual(response_content.get('owning_company_id'), self.company.id)


class InteractiveQuizTest(TestCase):
    def setUp(self) -> None:
        self.company = Company.objects.create_user(
            email='company@company.com',
            password='password',
            company_name='Company',
            description='Company Description',
            address='JL. Company Levinson Durbin Householder'
        )

        self.assessor = Assessor.objects.create_user(
            email='assessor@assessor.com',
            password='password',
            first_name='Levinson',
            last_name='Durbin',
            phone_number='+6282312345678',
            employee_id='A&EX4NDER',
            associated_company=self.company,
            authentication_service=AuthenticationService.DEFAULT.value
        )

        self.request_data = {
            'name': 'Data Cleaning Test',
            'description': 'This is a data cleaning test',
            'duration_in_minutes': 55,
            'total_points': 10,
            'questions': [
                {
                    'prompt': 'What is data cleaning?',
                    'points': 5,
                    'question_type': 'multiple_choice',
                    'answer_options': [
                        {
                            'content': 'Cleaning data',
                            'correct': True,
                        },
                        {
                            'content': 'Creating new features',
                            'correct': False,
                        },

                    ]
                },
                {
                    'prompt': 'Have you ever done data cleaning with Pandas?',
                    'points': 5,
                    'question_type': 'text',
                    'answer_key': 'Yes, I have',
                }
            ]
        }

        self.expected_interactive_quiz = InteractiveQuiz.objects.create(
            name=self.request_data.get('name'),
            description=self.request_data.get('description'),
            owning_company=self.assessor.associated_company,
            total_points=self.request_data.get('total_points'),
            duration_in_minutes=self.request_data.get('duration_in_minutes')
        )

        self.expected_interactive_quiz_data = InteractiveQuizSerializer(self.expected_interactive_quiz).data

        self.mc_question_data = self.request_data.get('questions')[0]

        self.expected_mc_question = MultipleChoiceQuestion(
            interactive_quiz=self.expected_interactive_quiz,
            prompt=self.mc_question_data.get('prompt'),
            points=self.mc_question_data.get('points'),
            question_type=self.mc_question_data.get('question_type')
        )

        self.correct_answer_option_data = self.mc_question_data.get('answer_options')[0]

        self.expected_correct_answer_option = MultipleChoiceAnswerOption(
            question=self.expected_mc_question,
            content=self.correct_answer_option_data.get('content'),
            correct=self.correct_answer_option_data.get('correct'),
        )

        self.incorrect_answer_option_data = self.mc_question_data.get('answer_options')[1]

        self.expected_incorrect_answer_option = MultipleChoiceAnswerOption(
            question=self.expected_mc_question,
            content=self.correct_answer_option_data.get('content'),
            correct=self.correct_answer_option_data.get('correct'),
        )

        self.text_question_data = self.request_data.get('questions')[1]

        self.expected_text_question = TextQuestion(
            interactive_quiz=self.expected_interactive_quiz,
            prompt=self.text_question_data.get('prompt'),
            points=self.text_question_data.get('points'),
            question_type=self.text_question_data.get('question_type'),
            answer_key=self.text_question_data.get('answer_key')
        )

    def test_validate_interactive_quiz_when_request_is_valid(self):
        valid_request_data = self.request_data.copy()
        try:
            self.assertEqual(type(valid_request_data), dict)
            assessment.validate_interactive_quiz(valid_request_data)
        except InvalidAssignmentRegistration as exception:
            self.fail(f'{exception} is raised')

    def test_interactive_quiz_when_request_duration_is_invalid(self):
        request_data_with_no_duration = self.request_data.copy()
        request_data_with_no_duration['duration_in_minutes'] = ''
        expected_message = 'Interactive Quiz should have a duration'
        try:
            assessment.validate_interactive_quiz(request_data_with_no_duration)
            self.fail(EXCEPTION_NOT_RAISED)
        except InvalidInteractiveQuizRegistration as exception:
            self.assertEqual(str(exception), expected_message)

        request_data_with_non_numeric_duration = self.request_data.copy()
        request_data_with_non_numeric_duration['duration_in_minutes'] = '1a'
        expected_message = 'Interactive Quiz duration must only be of type numeric'
        try:
            assessment.validate_interactive_quiz(request_data_with_non_numeric_duration)
            self.fail(EXCEPTION_NOT_RAISED)
        except InvalidInteractiveQuizRegistration as exception:
            self.assertEqual(str(exception), expected_message)

    def test_interactive_quiz_when_request_total_points_is_invalid(self):
        request_data_with_no_duration = self.request_data.copy()
        request_data_with_no_duration['total_points'] = None
        expected_message = 'Interactive Quiz should have total points'
        try:
            assessment.validate_interactive_quiz(request_data_with_no_duration)
            self.fail(EXCEPTION_NOT_RAISED)
        except InvalidInteractiveQuizRegistration as exception:
            self.assertEqual(str(exception), expected_message)

        request_data_with_non_numeric_duration = self.request_data.copy()
        request_data_with_non_numeric_duration['total_points'] = '1a'
        expected_message = 'Interactive Quiz total points must only be of type numeric'
        try:
            assessment.validate_interactive_quiz(request_data_with_non_numeric_duration)
            self.fail(EXCEPTION_NOT_RAISED)
        except InvalidInteractiveQuizRegistration as exception:
            self.assertEqual(str(exception), expected_message)

    @patch.object(InteractiveQuiz.objects, 'create')
    def test_save_interactive_quiz_to_database(self, mocked_create):
        mocked_create.return_value = self.expected_interactive_quiz
        returned_interactive_quiz = assessment.save_interactive_quiz_to_database(self.request_data, self.assessor)
        returned_interactive_quiz_data = InteractiveQuizSerializer(returned_interactive_quiz).data
        mocked_create.assert_called_once()
        self.assertDictEqual(returned_interactive_quiz_data, self.expected_interactive_quiz_data)

    @patch.object(MultipleChoiceAnswerOption.objects, 'create')
    @patch.object(MultipleChoiceAnswerOption.objects, 'create')
    @patch.object(MultipleChoiceQuestion.objects, 'create')
    def test_save_mc_question_to_database(self, mocked_create_mc_question, mocked_create_incorrect_answer_option,
                                          mocked_create_correct_answer_option):

        mocked_create_correct_answer_option.return_value = self.expected_correct_answer_option
        mocked_create_incorrect_answer_option.return_value = self.expected_incorrect_answer_option
        mocked_create_mc_question.return_value = self.expected_mc_question

        returned_mc_question = assessment.save_question_to_database(self.mc_question_data,
                                                                    self.expected_interactive_quiz)
        returned_mc_question_data = MultipleChoiceQuestionSerializer(returned_mc_question).data
        mocked_create_mc_question.assert_called_once()
        mocked_create_correct_answer_option.called_once()
        mocked_create_incorrect_answer_option.called_once()

        keys = ['prompt', 'points', 'question_type']
        self.expected_mc_question_data = {key: self.mc_question_data[key] for key in keys}
        self.assertDictEqual(returned_mc_question_data, self.expected_mc_question_data)

    @patch.object(TextQuestion.objects, 'create')
    def test_save_text_question_to_database(self, mocked_create_text_question):

        mocked_create_text_question.return_value = self.expected_text_question

        returned_question = assessment.save_question_to_database(self.text_question_data,
                                                                 self.expected_interactive_quiz)
        returned_question_data = TextQuestionSerializer(returned_question).data
        mocked_create_text_question.assert_called_once()
        self.assertDictEqual(returned_question_data, self.text_question_data)

    @patch.object(utils, 'get_interactive_quiz_total_points')
    @patch.object(assessment, 'save_question_to_database')
    @patch.object(assessment, 'save_interactive_quiz_to_database')
    @patch.object(assessment, 'validate_answer_option')
    @patch.object(assessment, 'validate_question')
    @patch.object(assessment, 'validate_interactive_quiz')
    @patch.object(assessment, 'validate_assessment_tool')
    @patch.object(assessment, 'get_assessor_or_raise_exception')
    def test_create_interactive_quiz(self, mocked_get_assessor, mocked_validate_assessment_tool,
                                     mocked_validate_interactive_quiz, mocked_validate_question,
                                     mocked_validate_answer_option, mocked_save_interactive_quiz,
                                     mocked_save_questions, mocked_get_interactive_quiz_total_points):
        mocked_get_assessor.return_value = self.assessor

        mocked_validate_assessment_tool.return_value = None
        mocked_validate_interactive_quiz.return_value = None
        mocked_validate_question.return_value = None
        mocked_validate_answer_option.return_value = None

        mocked_save_interactive_quiz.return_value = self.expected_interactive_quiz
        mocked_save_questions.return_value = None

        mocked_get_interactive_quiz_total_points.return_value = 10

        returned_interactive_quiz = assessment.create_interactive_quiz(self.request_data, self.assessor)
        returned_interactive_quiz_data = InteractiveQuizSerializer(returned_interactive_quiz).data
        self.assertDictEqual(returned_interactive_quiz_data, self.expected_interactive_quiz_data)

    def test_create_interactive_quiz_when_complete_status_200(self):
        interactive_quiz_data = json.dumps(self.request_data.copy())
        client = APIClient()
        client.force_authenticate(user=self.assessor)

        response = client.post(CREATE_INTERACTIVE_QUIZ_URL, data=interactive_quiz_data, content_type='application/json')
        self.assertEqual(response.status_code, OK_RESPONSE_STATUS_CODE)
        response_content = json.loads(response.content)
        self.assertTrue(len(response_content) > 0)
        self.assertIsNotNone(response_content.get('assessment_id'))
        self.assertEqual(response_content.get('name'), self.expected_interactive_quiz_data.get('name'))
        self.assertEqual(response_content.get('description'), self.expected_interactive_quiz_data.get('description'))
        self.assertEqual(
            response_content.get('total_points'), self.expected_interactive_quiz_data.get('total_points')
        )
        self.assertEqual(
            response_content.get('duration_in_minutes'), self.expected_interactive_quiz_data.get('duration_in_minutes')
        )
        self.assertEqual(response_content.get('owning_company_id'), self.company.id)
        self.assertEqual(response_content.get('owning_company_name'), self.company.company_name)
>>>>>>> 5f572ed9


def fetch_and_get_response(path, request_data, authenticated_user):
    client = APIClient()
    client.force_authenticate(user=authenticated_user)
    request_data_json = json.dumps(request_data)
    response = client.post(path, data=request_data_json,
                           content_type='application/json')
    return response


class TestFlowTest(TestCase):
    def setUp(self) -> None:
        self.company_1 = Company.objects.create_user(
            email='companytestflow@company.com',
            password='password',
            company_name='Company',
            description='Company Description',
            address='JL. Company Levinson Durbin Householder 2'
        )

        self.assessment_tool_1 = Assignment.objects.create(
            name='Assignment 1',
            description='An Assignment number 1',
            owning_company=self.company_1,
            expected_file_format='docx',
            duration_in_minutes=50
        )

        self.assessment_tool_2 = Assignment.objects.create(
            name='Assignment 2',
            description='An Assignment number 2',
            owning_company=self.company_1,
            expected_file_format='pdf',
            duration_in_minutes=100
        )

        self.base_request_data = {
            'name': 'TestFlow 1',
            'tools_used': [
                {
                    'tool_id': str(self.assessment_tool_1.assessment_id),
                    'release_time': '1899-12-30T09:00:00.000Z',
                    'start_working_time': '1899-12-30T10:00:00.000Z'
                },
                {
                    'tool_id': str(self.assessment_tool_2.assessment_id),
                    'release_time': '1899-12-30T13:00:00.000Z',
                    'start_working_time': '1899-12-30T14:00:00.000Z'
                },
            ]
        }

        self.converted_tools = [
            {
                'tool': self.assessment_tool_1,
                'release_time': datetime.time(9, 0),
                'start_working_time': datetime.time(10, 0),
            },
            {
                'tool': self.assessment_tool_2,
                'release_time': datetime.time(13, 0),
                'start_working_time': datetime.time(14, 0)
            }
        ]

        self.company_2 = Company.objects.create_user(
            email='companytestflow2@company.com',
            password='Password12',
            company_name='Company',
            description='Company Description 2',
            address='JL. Company Levinson Hermitian Householder'
        )

        self.assessment_tool_3 = Assignment.objects.create(
            name='Assignment 3',
            description='An Assignment number 3',
            owning_company=self.company_2,
            expected_file_format='txt',
            duration_in_minutes=100
        )

    def test_get_tool_of_company_from_id_when_tool_exists_and_belong_to_company(self):
        tool_id = str(self.assessment_tool_1.assessment_id)
        retrieved_assessment_tool = utils.get_tool_of_company_from_id(
            tool_id, self.company_1)
        self.assertEqual(str(retrieved_assessment_tool.assessment_id), tool_id)
        self.assertEqual(retrieved_assessment_tool.name,
                         self.assessment_tool_1.name)
        self.assertEqual(retrieved_assessment_tool.description,
                         self.assessment_tool_1.description)
        self.assertEqual(retrieved_assessment_tool.expected_file_format,
                         self.assessment_tool_1.expected_file_format)
        self.assertEqual(retrieved_assessment_tool.duration_in_minutes,
                         self.assessment_tool_1.duration_in_minutes)

    def test_et_tool_of_company_from_id_when_tool_does_not_exist(self):
        tool_id = str(uuid.uuid4())
        expected_message = TEST_FLOW_OF_COMPANY_DOES_NOT_EXIST_FORMAT.format(
            tool_id, self.company_1.company_name)

        try:
            utils.get_tool_of_company_from_id(tool_id, self.company_1)
            self.fail(EXCEPTION_NOT_RAISED)
        except AssessmentToolDoesNotExist as exception:
            self.assertEqual(str(exception), expected_message)

    def test_get_tool_from_id_when_tool_exists_but_does_not_belong_to_company(self):
        tool_id = str(self.assessment_tool_3.assessment_id)
        expected_message = TEST_FLOW_OF_COMPANY_DOES_NOT_EXIST_FORMAT.format(
            tool_id, self.company_1.company_name)

        try:
            utils.get_tool_of_company_from_id(tool_id, self.company_1)
            self.fail(EXCEPTION_NOT_RAISED)
        except AssessmentToolDoesNotExist as exception:
            self.assertEqual(str(exception), expected_message)

    def test_get_time_from_date_time_string_when_string_is_None(self):
        invalid_iso_date = None
        expected_message = 'None is not a valid ISO date string'
        try:
            utils.get_time_from_date_time_string(invalid_iso_date)
            self.fail(EXCEPTION_NOT_RAISED)
        except ValueError as exception:
            self.assertEqual(str(exception), expected_message)

    def test_get_time_from_date_time_string_when_string_is_invalid_iso_date_time(self):
        invalid_iso_date = '2022-1025T01:20:00.000Z'
        expected_message = '2022-1025T01:20:00.000 is not a valid ISO date string'
        try:
            utils.get_time_from_date_time_string(invalid_iso_date)
            self.fail(EXCEPTION_NOT_RAISED)
        except ValueError as exception:
            self.assertEqual(str(exception), expected_message)

    def test_get_time_from_date_time_string_when_string_is_valid_iso_date_time(self):
        valid_iso_date = '2022-10-25T01:20:00.000Z'
        time_: datetime.time = utils.get_time_from_date_time_string(
            valid_iso_date)
        self.assertEqual(time_.hour, 1)
        self.assertEqual(time_.minute, 20)

    @patch.object(TestFlowTool.objects, 'create')
    def test_add_tool_to_test_flow(self, mock_test_flow_tools_create):
        release_time = datetime.time(10, 30)
        start_working_time = datetime.time(11, 45)
        test_flow_ = TestFlow.objects.create(
            name=self.base_request_data['name'],
            owning_company=self.company_1,
            is_usable=False
        )

        test_flow_.add_tool(self.assessment_tool_1, release_time=release_time,
                            start_working_time=start_working_time)
        self.assertTrue(test_flow_.get_is_usable())
        mock_test_flow_tools_create.assert_called_with(
            assessment_tool=self.assessment_tool_1,
            test_flow=test_flow_,
            release_time=release_time,
            start_working_time=start_working_time
        )

    @patch.object(utils, 'get_time_from_date_time_string')
    @patch.object(utils, 'get_tool_of_company_from_id')
    def test_validate_test_flow_when_name_does_not_exist(self, mocked_get_tool, mocked_get_time):
        mocked_get_tool.return_value = None
        mocked_get_time.return_value = None
        request_data = self.base_request_data.copy()
        del request_data['name']

        try:
            test_flow.validate_test_flow_registration(
                request_data, self.company_1)
            self.fail(EXCEPTION_NOT_RAISED)
        except InvalidTestFlowRegistration as exception:
            self.assertEqual(str(exception), TEST_FLOW_INVALID_NAME)

    @patch.object(utils, 'get_time_from_date_time_string')
    @patch.object(utils, 'get_tool_of_company_from_id')
    def test_validate_test_flow_when_name_exceeds_50_character(self, mocked_get_tool, mocked_get_time):
        mocked_get_tool.return_value = None
        mocked_get_time.return_value = None
        request_data = self.base_request_data.copy()
        request_data['name'] = 'abcdefghijklmnopqrstuvwxyzabcdefghijklmnopqrstuvwxyz'

        try:
            test_flow.validate_test_flow_registration(
                request_data, self.company_1)
        except InvalidTestFlowRegistration as exception:
            self.assertEqual(str(exception), TEST_FLOW_INVALID_NAME)

    @patch.object(utils, 'get_time_from_date_time_string')
    @patch.object(utils, 'get_tool_of_company_from_id')
    def test_validate_test_flow_when_does_not_contain_tool_used(self, mocked_get_tool, mocked_get_time):
        mocked_get_tool.return_value = None
        mocked_get_time.return_value = None
        request_data = self.base_request_data.copy()
        request_data['tools_used'] = []

        try:
            test_flow.validate_test_flow_registration(
                request_data, self.company_1)
        except Exception as exception:
            self.fail(f'{exception} is raised')

    @patch.object(utils, 'get_time_from_date_time_string')
    @patch.object(utils, 'get_tool_of_company_from_id')
    def test_validate_test_flow_when_contain_tool_used(self, mocked_get_tool, mocked_get_time):
        mocked_get_tool.return_value = None
        mocked_get_time.return_value = None
        request_data = self.base_request_data.copy()

        try:
            test_flow.validate_test_flow_registration(
                request_data, self.company_1)
        except Exception as exception:
            self.fail(f'{exception} is raised')

    @patch.object(utils, 'get_time_from_date_time_string')
    @patch.object(utils, 'get_tool_of_company_from_id')
    def test_validate_test_flow_when_tool_does_not_exist(self, mocked_get_tool, mocked_get_time):
        invalid_tool_id = str(uuid.uuid4())
        expected_error_message = f'Assessment tool with id {invalid_tool_id} does not exist'
        mocked_get_time.return_value = None
        mocked_get_tool.side_effect = AssessmentToolDoesNotExist(
            expected_error_message)
        request_data = self.base_request_data.copy()
        request_data['tools_used'] = [{
            'tool_id': invalid_tool_id,
            'release_time': '2022-10-25T01:20:00.000Z',
            'start_working_time': '2022-10-25T04:20:00.000Z'
        }]

        try:
            test_flow.validate_test_flow_registration(
                request_data, self.company_1)
            self.fail(EXCEPTION_NOT_RAISED)
        except InvalidTestFlowRegistration as exception:
            self.assertEqual(str(exception), expected_error_message)

    @patch.object(utils, 'get_time_from_date_time_string')
    @patch.object(utils, 'get_tool_of_company_from_id')
    def test_validate_test_flow_when_datetime_is_invalid(self, mocked_get_tool, mocked_get_time):
        invalid_datetime_string = '2020-Monday-OctoberT01:01:01'
        expected_error_message = f'{invalid_datetime_string} is not a valid ISO date string'
        mocked_get_tool.return_value = None
        mocked_get_tool.side_effect = ValueError(expected_error_message)

        request_data = self.base_request_data.copy()
        request_data['tool_id'] = [{
            'tool_id': str(self.assessment_tool_1.assessment_id),
            'release_time': invalid_datetime_string,
            'start_working_time': '2022-10-25T04:20:00.000Z'
        }]

        try:
            test_flow.validate_test_flow_registration(
                request_data, self.company_1)
            self.fail(EXCEPTION_NOT_RAISED)
        except InvalidTestFlowRegistration as exception:
            self.assertEqual(str(exception), expected_error_message)

    @patch.object(utils, 'get_time_from_date_time_string')
    @patch.object(utils, 'get_tool_of_company_from_id')
    def test_validate_test_flow_when_tool_used_is_not_a_list(self, mocked_get_tool, mocked_get_time):
        mocked_get_tool.return_value = None
        mocked_get_time.return_value = None
        request_data = self.base_request_data.copy()
        request_data['tools_used'] = 'list'

        try:
            test_flow.validate_test_flow_registration(
                request_data, self.company_1)
            self.fail(EXCEPTION_NOT_RAISED)
        except InvalidTestFlowRegistration as exception:
            self.assertEqual(str(exception), 'Test Flow must be of type list')

    @patch.object(utils, 'get_time_from_date_time_string')
    @patch.object(utils, 'get_tool_of_company_from_id')
    def test_convert_assessment_tool_id_to_assessment_tool_when_request_does_not_contain_tool(self, mocked_get_tool,
                                                                                              mocked_get_time):
        mocked_get_tool.return_value = None
        mocked_get_time.return_value = None
        request_data = self.base_request_data.copy()
        del request_data['tools_used']
        converted_tool = test_flow.convert_assessment_tool_id_to_assessment_tool(
            request_data, self.company_1)
        self.assertEqual(converted_tool, [])

    @patch.object(utils, 'get_time_from_date_time_string')
    @patch.object(utils, 'get_tool_of_company_from_id')
    def test_convert_assessment_tool_id_to_assessment_tool_when_tools_used_is_empty(self, mocked_get_tool,
                                                                                    mocked_get_time):
        mocked_get_tool.return_value = None
        mocked_get_time.return_value = None
        request_data = self.base_request_data.copy()
        request_data['tools_used'] = []
        converted_tool = test_flow.convert_assessment_tool_id_to_assessment_tool(
            request_data, self.company_1)
        self.assertEqual(converted_tool, [])

    @patch.object(utils, 'get_time_from_date_time_string')
    @patch.object(utils, 'get_tool_of_company_from_id')
    def test_convert_assessment_tool_id_assessment_tool_when_tools_used_not_empty(self, mocked_get_tool,
                                                                                  mocked_get_time):
        number_of_assessment_tools = 2
        expected_returned_time = datetime.time(13, 00)
        mocked_get_tool.return_value = self.assessment_tool_1
        mocked_get_time.return_value = expected_returned_time
        request_data = self.base_request_data.copy()
        converted_tools = test_flow.convert_assessment_tool_id_to_assessment_tool(
            request_data, self.company_1)

        self.assertEqual(len(converted_tools), number_of_assessment_tools)
        tool_data_assessment_1 = converted_tools[1]
        self.assertIsNotNone(tool_data_assessment_1.get('tool'))
        self.assertIsNotNone(tool_data_assessment_1.get('release_time'))
        self.assertIsNotNone(tool_data_assessment_1.get('start_working_time'))

        tool = tool_data_assessment_1['tool']
        release_time = tool_data_assessment_1['release_time']
        start_working_time = tool_data_assessment_1['start_working_time']
        self.assertEqual(tool.assessment_id,
                         self.assessment_tool_1.assessment_id)
        self.assertEqual(release_time, expected_returned_time)
        self.assertEqual(start_working_time, expected_returned_time)

    @patch.object(TestFlow, 'save')
    @patch.object(TestFlow, 'add_tool')
    def test_save_test_flow_to_database_when_converted_tools_is_empty(self, mocked_add_tool, mocked_save):
        converted_tools = []
        request_data = self.base_request_data.copy()
        saved_test_flow = test_flow.save_test_flow_to_database(
            request_data, converted_tools, self.company_1)
        mocked_save.assert_called_once()
        mocked_add_tool.assert_not_called()
        self.assertIsNotNone(saved_test_flow.test_flow_id)
        self.assertEqual(saved_test_flow.name, request_data.get('name'))
        self.assertEqual(saved_test_flow.owning_company, self.company_1)

    @patch.object(TestFlow, 'save')
    @patch.object(TestFlow, 'add_tool')
    def test_save_test_flow_to_database_when_converted_tools_is_not_empty(self, mocked_add_tool, mocked_save):
        request_data = self.base_request_data.copy()
        converted_tools = self.converted_tools.copy()
        converted_tool_1 = converted_tools[0]
        converted_tool_2 = converted_tools[1]
        expected_calls = [
            call(
                assessment_tool=converted_tool_1['tool'],
                release_time=converted_tool_1['release_time'],
                start_working_time=converted_tool_1['start_working_time']
            ),
            call(
                assessment_tool=converted_tool_2['tool'],
                release_time=converted_tool_2['release_time'],
                start_working_time=converted_tool_2['start_working_time']
            ),
        ]

        saved_test_flow = test_flow.save_test_flow_to_database(
            request_data, converted_tools, self.company_1)
        mocked_save.assert_called_once()
        mocked_add_tool.assert_has_calls(expected_calls)
        self.assertIsNotNone(saved_test_flow.test_flow_id)
        self.assertEqual(saved_test_flow.name, request_data.get('name'))
        self.assertEqual(saved_test_flow.owning_company, self.company_1)

    def flow_assert_response_correctness_when_request_is_valid(self, response, request_data,
                                                               expected_number_of_tools, expected_usable, company):
        self.assertEqual(response.status_code, HTTPStatus.OK)
        response_content = json.loads(response.content)
        self.assertIsNotNone(response_content.get('test_flow_id'))
        self.assertEqual(response_content.get(
            'name'), request_data.get('name'))
        self.assertEqual(response_content.get(
            'owning_company_id'), str(company.company_id))
        self.assertEqual(response_content.get('is_usable'), expected_usable)
        self.assertEqual(len(response_content.get('tools')),
                         expected_number_of_tools)

    def flow_assert_response_correctness_when_request_is_invalid(self, response, expected_status_code,
                                                                 expected_message):
        self.assertEqual(response.status_code, expected_status_code)
        response_content = json.loads(response.content)
        self.assertEqual(response_content.get('message'), expected_message)

    def test_create_test_flow_when_tools_used_is_empty_and_user_is_company(self):
        request_data = self.base_request_data.copy()
        request_data['tools_used'] = []

        response = fetch_and_get_response(
            path=CREATE_TEST_FLOW_URL,
            request_data=request_data,
            authenticated_user=self.company_1
        )
        self.flow_assert_response_correctness_when_request_is_valid(
            response=response,
            request_data=request_data,
            expected_number_of_tools=0,
            expected_usable=False,
            company=self.company_1
        )

    def test_create_test_flow_when_no_tools_used_field_and_user_is_company(self):
        request_data = self.base_request_data.copy()
        del request_data['tools_used']
        response = fetch_and_get_response(
            path=CREATE_TEST_FLOW_URL,
            request_data=request_data,
            authenticated_user=self.company_1
        )
        self.flow_assert_response_correctness_when_request_is_valid(
            response=response,
            request_data=request_data,
            expected_number_of_tools=0,
            expected_usable=False,
            company=self.company_1
        )

    def test_create_test_flow_when_tool_id_used_does_not_exist_and_user_is_company(self):
        non_exist_tool_id = str(uuid.uuid4())
        request_data = self.base_request_data.copy()
        request_data['tools_used'] = [
            {
                'tool_id': non_exist_tool_id,
                'release_time': '1998-01-01T01:01:00Z',
                'start_working_time': '1998-01-01T01:01:00Z'
            }
        ]

        response = fetch_and_get_response(
            path=CREATE_TEST_FLOW_URL,
            request_data=request_data,
            authenticated_user=self.company_1
        )
        self.flow_assert_response_correctness_when_request_is_invalid(
            response=response,
            expected_status_code=HTTPStatus.BAD_REQUEST,
            expected_message=TEST_FLOW_OF_COMPANY_DOES_NOT_EXIST_FORMAT.format(
                non_exist_tool_id, self.company_1.company_name)
        )

    def test_create_test_flow_when_tool_release_time_is_invalid_and_user_is_company(self):
        invalid_iso_datetime = '2022-10-2501:20:00.000'
        request_data = self.base_request_data.copy()
        request_data['tools_used'] = [
            {
                'tool_id': str(self.assessment_tool_1.assessment_id),
                'release_time': invalid_iso_datetime,
                'start_working_time': '1998-01-01T01:10:00Z'
            }
        ]

        response = fetch_and_get_response(
            path=CREATE_TEST_FLOW_URL,
            request_data=request_data,
            authenticated_user=self.company_1
        )
        self.flow_assert_response_correctness_when_request_is_invalid(
            response=response,
            expected_status_code=HTTPStatus.BAD_REQUEST,
            expected_message=f'{invalid_iso_datetime} is not a valid ISO date string'
        )

    def test_create_test_flow_when_tool_start_working_time_is_invalid_and_user_is_company(self):
        invalid_iso_datetime = '20211-02-01033:03T'
        request_data = self.base_request_data.copy()
        request_data['tools_used'] = [
            {
                'tool_id': str(self.assessment_tool_1.assessment_id),
                'release_time': '1998-01-01T01:10:00Z',
                'start_working_time': invalid_iso_datetime
            }
        ]

        response = fetch_and_get_response(
            path=CREATE_TEST_FLOW_URL,
            request_data=request_data,
            authenticated_user=self.company_1
        )
        self.flow_assert_response_correctness_when_request_is_invalid(
            response=response,
            expected_status_code=HTTPStatus.BAD_REQUEST,
            expected_message=f'{invalid_iso_datetime} is not a valid ISO date string'
        )

    def assert_tool_data_correctness(self, tool_flow_data, assessment_tool: Assignment):
        self.assertIsNotNone(tool_flow_data.get('assessment_tool'))
        assessment_tool_data = tool_flow_data.get('assessment_tool')
        self.assertEqual(assessment_tool_data.get(
            'name'), assessment_tool.name)
        self.assertEqual(assessment_tool_data.get(
            'description'), assessment_tool.description)
        self.assertEqual(assessment_tool_data.get('owning_company_id'), str(
            assessment_tool.owning_company.company_id))

    def test_create_test_flow_when_request_is_valid_and_user_is_company(self):
        request_data = self.base_request_data.copy()
        response = fetch_and_get_response(
            path=CREATE_TEST_FLOW_URL,
            request_data=request_data,
            authenticated_user=self.company_1
        )
        self.flow_assert_response_correctness_when_request_is_valid(
            response=response,
            request_data=request_data,
            expected_number_of_tools=2,
            expected_usable=True,
            company=self.company_1
        )

        response_content = json.loads(response.content)
        tools = response_content.get('tools')

        test_flow_tool_1 = tools[0]
        self.assert_tool_data_correctness(
            test_flow_tool_1, self.assessment_tool_1)

        test_flow_tool_2 = tools[1]
        self.assert_tool_data_correctness(
            test_flow_tool_2, self.assessment_tool_2)

    def test_create_test_flow_when_user_does_not_own_assessment_tool(self):
        request_data = self.base_request_data.copy()
        response = fetch_and_get_response(
            path=CREATE_TEST_FLOW_URL,
            request_data=request_data,
            authenticated_user=self.company_2
        )
        self.flow_assert_response_correctness_when_request_is_invalid(
            response=response,
            expected_status_code=HTTPStatus.BAD_REQUEST,
            expected_message=TEST_FLOW_OF_COMPANY_DOES_NOT_EXIST_FORMAT.format(
                self.assessment_tool_1.assessment_id, self.company_2.company_name
            )
        )


class AssessmentEventTest(TestCase):
    def setUp(self) -> None:
        self.assessee = Assessee.objects.create_user(
            email='assessee_event@email.com',
            password='Password123'
        )

        self.company_1 = Company.objects.create_user(
            email='assessment_company@email.com',
            password='Password123',
            company_name='Company 1',
            description='Description',
            address='Company 1 address'
        )

        self.company_2 = Company.objects.create_user(
            email='assessment_company2@email.com',
            password='Password123',
            company_name='Company 2',
            description='Description 2',
            address='Company 2 address'
        )

        self.assessment_tool = Assignment.objects.create(
            name='Assignment 1',
            description='Assignment Description',
            owning_company=self.company_1,
            expected_file_format='pdf',
            duration_in_minutes=120
        )

        self.test_flow_1 = TestFlow.objects.create(
            name='Test Flow 1',
            owning_company=self.company_1
        )

        self.test_flow_2 = TestFlow.objects.create(
            name='Test Flow 2',
            owning_company=self.company_1
        )

        self.test_flow_1.add_tool(
            self.assessment_tool,
            release_time=datetime.time(10, 20),
            start_working_time=datetime.time(11, 00)
        )

        self.start_date = datetime.datetime(year=2022, month=12, day=2)

        self.base_request_data = {
            'name': 'Assessment Manajer Tingkat 1 TE 2022',
            'start_date': '2022-12-02',
            'test_flow_id': str(self.test_flow_1.test_flow_id)
        }

    @freeze_time('2022-12-01')
    def test_validate_assessment_event_when_name_is_does_not_exist(self):
        request_data = self.base_request_data.copy()
        del request_data['name']
        try:
            assessment_event.validate_assessment_event(
                request_data, self.company_1)
            self.fail(EXCEPTION_NOT_RAISED)
        except InvalidAssessmentEventRegistration as exception:
            self.assertEqual(
                str(exception), ASSESSMENT_EVENT_INVALID_NAME
            )

    @freeze_time('2022-12-01')
    def test_validate_assessment_event_when_name_is_too_short(self):
        request_data = self.base_request_data.copy()
        request_data['name'] = 'AB'
        try:
            assessment_event.validate_assessment_event(
                request_data, self.company_1)
            self.fail(EXCEPTION_NOT_RAISED)
        except InvalidAssessmentEventRegistration as exception:
            self.assertEqual(str(exception), ASSESSMENT_EVENT_INVALID_NAME)

    @freeze_time('2022-12-01')
    def test_validate_assessment_event_when_name_is_too_long(self):
        request_data = self.base_request_data.copy()
        request_data['name'] = 'asjdnakjsdnaksjdnaskdnaskjdnaksdnasjdnaksdjansjdkansdkjnsad'
        try:
            assessment_event.validate_assessment_event(
                request_data, self.company_1)
            self.fail(EXCEPTION_NOT_RAISED)
        except InvalidAssessmentEventRegistration as exception:
            self.assertEqual(str(exception), ASSESSMENT_EVENT_INVALID_NAME)

    @freeze_time('2022-12-01')
    def test_validate_assessment_event_when_start_date_does_not_exist(self):
        request_data = self.base_request_data.copy()
        del request_data['start_date']
        try:
            assessment_event.validate_assessment_event(
                request_data, self.company_1)
            self.fail(EXCEPTION_NOT_RAISED)
        except InvalidAssessmentEventRegistration as exception:
            self.assertEqual(
                str(exception), 'Assessment Event should have a start date')

    @freeze_time('2022-12-01')
    def test_validate_assessment_event_when_test_flow_id_does_not_exist(self):
        request_data = self.base_request_data.copy()
        del request_data['test_flow_id']
        try:
            assessment_event.validate_assessment_event(
                request_data, self.company_1)
            self.fail(EXCEPTION_NOT_RAISED)
        except InvalidAssessmentEventRegistration as exception:
            self.assertEqual(
                str(exception), 'Assessment Event should use a test flow')

    @freeze_time('2022-12-01')
    def test_validate_assessment_event_when_start_date_is_invalid_iso(self):
        request_data = self.base_request_data.copy()
        request_data['start_date'] = '2022-01-99T01:01:01'
        try:
            assessment_event.validate_assessment_event(
                request_data, self.company_1)
            self.fail(EXCEPTION_NOT_RAISED)
        except InvalidAssessmentEventRegistration as exception:
            self.assertEqual(str(exception), INVALID_DATE_FORMAT.format(
                request_data['start_date']))

    @freeze_time('2022-12-03')
    def test_validate_assessment_event_when_start_date_is_a_previous_date(self):
        request_data = self.base_request_data.copy()
        try:
            assessment_event.validate_assessment_event(
                request_data, self.company_1)
            self.fail(EXCEPTION_NOT_RAISED)
        except InvalidAssessmentEventRegistration as exception:
            self.assertEqual(
                str(exception), 'The assessment event must not begin on a previous date.')

    @freeze_time('2022-12-01')
    def test_validate_assessment_event_when_test_flow_is_not_owned_by_company(self):
        request_data = self.base_request_data.copy()
        expected_message = ACTIVE_TEST_FLOW_NOT_FOUND.format(
            request_data["test_flow_id"], self.company_2.company_name)

        try:
            assessment_event.validate_assessment_event(
                request_data, self.company_2)
        except InvalidAssessmentEventRegistration as exception:
            self.assertEqual(
                str(exception),
                expected_message
            )

    @freeze_time('2022-12-01')
    def test_validate_assessment_event_when_test_flow_is_not_active(self):
        request_data = self.base_request_data.copy()
        request_data['test_flow_id'] = str(self.test_flow_2.test_flow_id)
        expected_message = ACTIVE_TEST_FLOW_NOT_FOUND.format(
            request_data["test_flow_id"], self.company_2.company_name)

        try:
            assessment_event.validate_assessment_event(
                request_data, self.company_2)
        except InvalidAssessmentEventRegistration as exception:
            self.assertEqual(
                str(exception),
                expected_message
            )

    @freeze_time('2022-12-01')
    def test_validate_assessment_event_when_request_is_valid(self):
        request_data = self.base_request_data.copy()
        try:
            assessment_event.validate_assessment_event(
                request_data, self.company_1)
        except Exception as exception:
            self.fail(f'{exception} is raised')

    @patch.object(AssessmentEvent, 'save')
    def test_save_assessment_event_called_save(self, mocked_save):
        request_data = self.base_request_data.copy()
        assessment_event.save_assessment_event(request_data, self.company_1)
        mocked_save.assert_called_once()

    def test_save_assessment_event_add_event_to_company(self):
        request_data = self.base_request_data.copy()
        saved_event = assessment_event.save_assessment_event(
            request_data, self.company_1)
        self.assertEqual(saved_event.owning_company, self.company_1)
        self.assertEqual(len(self.company_1.assessmenttool_set.all()), 1)

    def assessment_event_assert_correctness_when_request_is_invalid(self, response, expected_status_code,
                                                                    expected_message):
        self.assertEqual(response.status_code, expected_status_code)
        response_content = json.loads(response.content)
        self.assertEqual(response_content.get('message'), expected_message)

    def test_create_assessment_event_when_name_does_not_exist(self):
        request_data = self.base_request_data.copy()
        del request_data['name']
        response = fetch_and_get_response(
            path=CREATE_ASSESSMENT_EVENT_URL,
            request_data=request_data,
            authenticated_user=self.company_1
        )
        self.assessment_event_assert_correctness_when_request_is_invalid(
            response=response,
            expected_status_code=HTTPStatus.BAD_REQUEST,
            expected_message=ASSESSMENT_EVENT_INVALID_NAME
        )

    def test_create_assessment_event_when_name_is_too_short(self):
        request_data = self.base_request_data.copy()
        request_data['name'] = 'AB'
        response = fetch_and_get_response(
            path=CREATE_ASSESSMENT_EVENT_URL,
            request_data=request_data,
            authenticated_user=self.company_1
        )
        self.assessment_event_assert_correctness_when_request_is_invalid(
            response=response,
            expected_status_code=HTTPStatus.BAD_REQUEST,
            expected_message=ASSESSMENT_EVENT_INVALID_NAME
        )

    def test_create_assessment_event_when_name_is_too_long(self):
        request_data = self.base_request_data.copy()
        request_data['name'] = 'abcdefghijklmnop1234jabcdefghijklmnop123456abcdefghijklmnop1234jabcdefghijklmnop123456'
        response = fetch_and_get_response(
            path=CREATE_ASSESSMENT_EVENT_URL,
            request_data=request_data,
            authenticated_user=self.company_1
        )
        self.assessment_event_assert_correctness_when_request_is_invalid(
            response=response,
            expected_status_code=HTTPStatus.BAD_REQUEST,
            expected_message=ASSESSMENT_EVENT_INVALID_NAME
        )

    def test_create_assessment_when_start_date_does_not_exist(self):
        request_data = self.base_request_data.copy()
        del request_data['start_date']
        response = fetch_and_get_response(
            path=CREATE_ASSESSMENT_EVENT_URL,
            request_data=request_data,
            authenticated_user=self.company_1
        )
        self.assessment_event_assert_correctness_when_request_is_invalid(
            response=response,
            expected_status_code=HTTPStatus.BAD_REQUEST,
            expected_message='Assessment Event should have a start date'
        )

    def test_create_assessment_when_test_flow_id_does_not_exist(self):
        request_data = self.base_request_data.copy()
        del request_data['test_flow_id']
        response = fetch_and_get_response(
            path=CREATE_ASSESSMENT_EVENT_URL,
            request_data=request_data,
            authenticated_user=self.company_1
        )
        self.assessment_event_assert_correctness_when_request_is_invalid(
            response=response,
            expected_status_code=HTTPStatus.BAD_REQUEST,
            expected_message='Assessment Event should use a test flow'
        )

    def test_create_assessment_event_when_start_date_is_invalid_iso(self):
        request_data = self.base_request_data.copy()
        request_data['start_date'] = '0000-00-00'
        response = fetch_and_get_response(
            path=CREATE_ASSESSMENT_EVENT_URL,
            request_data=request_data,
            authenticated_user=self.company_1
        )
        self.assessment_event_assert_correctness_when_request_is_invalid(
            response=response,
            expected_status_code=HTTPStatus.BAD_REQUEST,
            expected_message=INVALID_DATE_FORMAT.format(
                request_data['start_date'])
        )

    @freeze_time('2022-12-03')
    def test_create_assessment_event_when_start_date_is_a_previous_date(self):
        request_data = self.base_request_data.copy()
        response = fetch_and_get_response(
            path=CREATE_ASSESSMENT_EVENT_URL,
            request_data=request_data,
            authenticated_user=self.company_1
        )
        self.assessment_event_assert_correctness_when_request_is_invalid(
            response=response,
            expected_status_code=HTTPStatus.BAD_REQUEST,
            expected_message='The assessment event must not begin on a previous date.'
        )

    def test_create_assessment_event_when_test_flow_is_not_active(self):
        request_data = self.base_request_data.copy()
        request_data['test_flow_id'] = str(self.test_flow_2.test_flow_id)
        response = fetch_and_get_response(
            path=CREATE_ASSESSMENT_EVENT_URL,
            request_data=request_data,
            authenticated_user=self.company_1
        )
        self.assessment_event_assert_correctness_when_request_is_invalid(
            response=response,
            expected_status_code=HTTPStatus.BAD_REQUEST,
            expected_message=ACTIVE_TEST_FLOW_NOT_FOUND.format(
                request_data["test_flow_id"],
                self.company_1.company_name
            )
        )

    def test_create_assessment_event_when_test_flow_does_not_belong_to_company(self):
        request_data = self.base_request_data.copy()
        response = fetch_and_get_response(
            path=CREATE_ASSESSMENT_EVENT_URL,
            request_data=request_data,
            authenticated_user=self.company_2
        )
        self.assessment_event_assert_correctness_when_request_is_invalid(
            response=response,
            expected_status_code=HTTPStatus.BAD_REQUEST,
            expected_message=ACTIVE_TEST_FLOW_NOT_FOUND.format(
                request_data["test_flow_id"],
                self.company_2.company_name
            )
        )

    def test_create_assessment_event_when_user_is_assessee(self):
        request_data = self.base_request_data.copy()
        response = fetch_and_get_response(
            path=CREATE_ASSESSMENT_EVENT_URL,
            request_data=request_data,
            authenticated_user=self.assessee
        )
        self.assessment_event_assert_correctness_when_request_is_invalid(
            response=response,
            expected_status_code=HTTPStatus.FORBIDDEN,
            expected_message=f'User with email {self.assessee.email} is not a company or an assessor'
        )

    def test_create_assessment_event_when_request_is_valid(self):
        request_data = self.base_request_data.copy()
        expected_start_date_in_response = request_data['start_date'] + 'T00:00:00Z'
        response = fetch_and_get_response(
            path=CREATE_ASSESSMENT_EVENT_URL,
            request_data=request_data,
            authenticated_user=self.company_1
        )
        self.assertEqual(response.status_code, HTTPStatus.OK)
        response_content = json.loads(response.content)
        self.assertIsNotNone(response_content.get('event_id'))
        self.assertEqual(response_content.get('name'), request_data['name'])
        self.assertEqual(response_content.get(
            'start_date_time'), expected_start_date_in_response)
        self.assertEqual(response_content.get(
            'owning_company_id'), str(self.company_1.company_id))
        self.assertEqual(response_content.get('test_flow_id'),
                         request_data['test_flow_id'])


class AssessmentEventParticipationTest(TestCase):
    def setUp(self) -> None:
        self.company_1 = Company.objects.create_user(
            email='assessment_company_participation@email.com',
            password='Password123',
            company_name='Company 1',
            description='Description',
            address='Company 1 address'
        )

        self.company_2 = Company.objects.create_user(
            email='assessment_company_participation2@email.com',
            password='Password123',
            company_name='Company 2',
            description='Description 2',
            address='Company 2 address'
        )

        self.assessor_1 = Assessor.objects.create_user(
            email='assessor_1@email.com',
            password='Password123',
            first_name='Assessor First',
            last_name='Assessor Last',
            phone_number='+11234567',
            associated_company=self.company_1,
            authentication_service=AuthenticationService.DEFAULT
        )

        self.assessee = Assessee.objects.create_user(
            email='assessee@email.com',
            password='Password123'
        )

        self.assessment_tool = Assignment.objects.create(
            name='Assignment Participation',
            description='Assignment Description',
            owning_company=self.company_1,
            expected_file_format='pdf',
            duration_in_minutes=120
        )

        self.test_flow_1 = TestFlow.objects.create(
            name='Test Flow Participation',
            owning_company=self.company_1
        )

        self.test_flow_1.add_tool(
            self.assessment_tool,
            release_time=datetime.time(10, 20),
            start_working_time=datetime.time(11, 00)
        )

        self.assessment_event = AssessmentEvent.objects.create(
            name='Assessment Event',
            start_date_time=datetime.datetime.now(),
            owning_company=self.company_1,
            test_flow_used=self.test_flow_1
        )

        self.base_request_data = {
            'assessment_event_id': str(self.assessment_event.event_id),
            'list_of_participants': [
                {
                    'assessee_email': self.assessee.email,
                    'assessor_email': self.assessor_1.email
                }
            ]
        }

        self.list_of_participants = [
            (self.assessee, self.assessor_1)
        ]

    @patch.object(AssessmentEventParticipation.objects, 'create')
    @patch.object(AssessmentEvent, 'check_assessee_participation')
    def test_add_participation_when_assessee_has_not_been_registered(self, mocked_check, mocked_create):
        mocked_check.return_value = True
        self.assessment_event.add_participant(self.assessee, self.assessor_1)
        mocked_create.assert_not_called()

    @patch.object(TestFlowAttempt.objects, 'create')
    @patch.object(AssessmentEventParticipation.objects, 'create')
    @patch.object(AssessmentEvent, 'check_assessee_participation')
    def test_add_participation_when_assessee_has_been_registered(self, mocked_check, mocked_create_participation,
                                                                 mocked_create_attempt):
        mocked_check.return_value = False
        self.assessment_event.add_participant(self.assessee, self.assessor_1)
        mocked_create_participation.assert_called_once()

    def test_get_assessee_from_email_when_assessee_exist(self):
        found_assessee = utils.get_assessee_from_email(self.assessee.email)
        self.assertEqual(found_assessee, self.assessee)

    def test_get_assessee_from_email_when_assessee_does_not_exist(self):
        try:
            utils.get_assessee_from_email('email12@email.com')
            self.fail(EXCEPTION_NOT_RAISED)
        except ObjectDoesNotExist as exception:
            self.assertEqual(
                str(exception), f'Assessee with email email12@email.com not found')

    def test_get_assessor_from_email_when_assessor_exist(self):
        found_assessor = utils.get_company_assessor_from_email(
            self.assessor_1.email, self.company_1)
        self.assertEqual(found_assessor, self.assessor_1)

    def test_get_assessor_from_email_when_assessor_does_not_exist(self):
        try:
            utils.get_company_assessor_from_email(
                'email@email.com', self.company_1)
            self.fail(EXCEPTION_NOT_RAISED)
        except ObjectDoesNotExist as exception:
            self.assertEqual(
                str(exception),
                f'Assessor with email email@email.com associated with {self.company_1.company_name} is not found'
            )

    def test_get_assessor_from_email_when_assessor_exist_but_is_not_associated_with_company(self):
        try:
            utils.get_company_assessor_from_email(
                self.assessor_1, self.company_2)
            self.fail(EXCEPTION_NOT_RAISED)
        except ObjectDoesNotExist as exception:
            self.assertEqual(
                str(exception),
                f'Assessor with email {self.assessor_1.email} associated with {self.company_2.company_name} is not found'
            )

    def test_validate_add_event_participation_when_assessment_event_id_not_present(self):
        request_data = self.base_request_data.copy()
        del request_data['assessment_event_id']
        try:
            assessment_event.validate_add_assessment_participant(request_data)
            self.fail(EXCEPTION_NOT_RAISED)
        except InvalidAssessmentEventRegistration as exception:
            self.assertEqual(
                str(exception), 'Assessment Event Id should be present in the request body')

    def test_validate_add_event_participation_when_list_of_participants_not_present(self):
        request_data = self.base_request_data.copy()
        del request_data['list_of_participants']
        try:
            assessment_event.validate_add_assessment_participant(request_data)
            self.fail(EXCEPTION_NOT_RAISED)
        except InvalidAssessmentEventRegistration as exception:
            self.assertEqual(
                str(exception), 'The request should include a list of participants')

    def test_validate_add_event_participation_when_list_of_participants_not_a_list(self):
        request_data = self.base_request_data.copy()
        request_data['list_of_participants'] = 'email@email.com'
        try:
            assessment_event.validate_add_assessment_participant(request_data)
            self.fail(EXCEPTION_NOT_RAISED)
        except InvalidAssessmentEventRegistration as exception:
            self.assertEqual(
                str(exception), 'List of participants should be a list')

    def test_validate_add_event_participation_when_request_is_valid(self):
        request_data = self.base_request_data.copy()
        try:
            assessment_event.validate_add_assessment_participant(request_data)
        except Exception as exception:
            self.fail(f'{exception} is raised')

    def test_validate_assessment_event_ownership_when_assessment_event_does_not_belong_to_company(self):
        try:
            assessment_event.validate_assessment_event_ownership(
                self.assessment_event, self.company_2)
        except RestrictedAccessException as exception:
            self.assertEqual(
                str(exception),
                ASSESSMENT_EVENT_OWNERSHIP_INVALID.format(
                    self.assessment_event.event_id, self.company_2.company_id)
            )

    def test_validate_assessment_event_ownership_when_assessment_event_belongs_to_company(self):
        try:
            assessment_event.validate_assessment_event_ownership(
                self.assessment_event, self.company_1)
        except Exception as exception:
            self.fail(f'{exception} is raised')

    def test_convert_list_of_participants_emails_to_user_objects_when_participants_inexist(self):
        converted_list = assessment_event.convert_list_of_participants_emails_to_user_objects([
        ], self.company_1)
        self.assertEqual(converted_list, [])

    @patch.object(utils, 'get_company_assessor_from_email')
    @patch.object(utils, 'get_assessee_from_email')
    def test_convert_list_of_participants_emails_to_user_objects_when_participants_exist(self, mocked_get_assessee,
                                                                                         mocked_get_assessor):
        mocked_get_assessee.return_value = self.assessee
        mocked_get_assessor.return_value = self.assessor_1
        request_data = self.base_request_data.copy()

        converted_list = assessment_event.convert_list_of_participants_emails_to_user_objects(
            request_data.get('list_of_participants'),
            self.company_1
        )

        self.assertEqual(len(converted_list), 1)
        self.assertTrue(isinstance(converted_list[0], tuple))
        converted_assessee = converted_list[0][0]
        converted_assessor = converted_list[0][1]
        self.assertEqual(converted_assessee, self.assessee)
        self.assertEqual(converted_assessor, self.assessor_1)

    @patch.object(utils, 'get_company_assessor_from_email')
    @patch.object(utils, 'get_assessee_from_email')
    def test_convert_list_of_participants_emails_to_user_objects_when_user_does_not_exist(self, mocked_get_assessee,                                                                              mocked_get_assessor):
        expected_message = f'Assessor with email {self.assessee.email} not found'
        request_data = self.base_request_data.copy()
        mocked_get_assessee.side_effect = ObjectDoesNotExist(expected_message)
        try:
            assessment_event.convert_list_of_participants_emails_to_user_objects(
                request_data.get('list_of_participants'), self.company_1
            )
            self.fail(EXCEPTION_NOT_RAISED)
        except InvalidAssessmentEventRegistration as exception:
            self.assertEqual(str(exception), expected_message)

    @patch.object(AssessmentEvent, 'add_participant')
    def test_add_list_of_participants_to_event_when_list_of_participants_empty(self, mocked_add_participant):
        assessment_event.add_list_of_participants_to_event(
            self.assessment_event, [])
        mocked_add_participant.assert_not_called()

    @patch.object(AssessmentEvent, 'add_participant')
    def test_add_list_of_participants_to_event_when_list_of_participants_not_empty(self, mocked_add_participant):
        assessment_event.add_list_of_participants_to_event(
            self.assessment_event, self.list_of_participants)
        mocked_add_participant.assert_called_with(
            assessee=self.assessee, assessor=self.assessor_1)

    def add_participant_assert_correctness_when_request_is_invalid(self, response, expected_status_code,
                                                                   expected_message):
        self.assertEqual(response.status_code, expected_status_code)
        response_content = json.loads(response.content)
        self.assertEqual(response_content.get('message'), expected_message)

    def test_add_assessment_event_participation_when_assessment_event_id_does_not_exist(self):
        request_data = self.base_request_data.copy()
        del request_data['assessment_event_id']
        response = fetch_and_get_response(
            path=ADD_PARTICIPANT_URL,
            request_data=request_data,
            authenticated_user=self.company_1
        )
        self.add_participant_assert_correctness_when_request_is_invalid(
            response=response,
            expected_status_code=HTTPStatus.BAD_REQUEST,
            expected_message='Assessment Event Id should be present in the request body'
        )

    def test_add_assessment_event_participation_when_list_of_participants_does_not_exist(self):
        request_data = self.base_request_data.copy()
        del request_data['list_of_participants']
        response = fetch_and_get_response(
            path=ADD_PARTICIPANT_URL,
            request_data=request_data,
            authenticated_user=self.company_1
        )
        self.add_participant_assert_correctness_when_request_is_invalid(
            response=response,
            expected_status_code=HTTPStatus.BAD_REQUEST,
            expected_message='The request should include a list of participants'
        )

    def test_add_assessment_event_participation_when_list_of_participants_is_not_a_list(self):
        request_data = self.base_request_data.copy()
        request_data['list_of_participants'] = 'email1@gmail.com'
        response = fetch_and_get_response(
            path=ADD_PARTICIPANT_URL,
            request_data=request_data,
            authenticated_user=self.company_1
        )
        self.add_participant_assert_correctness_when_request_is_invalid(
            response=response,
            expected_status_code=HTTPStatus.BAD_REQUEST,
            expected_message='List of participants should be a list'
        )

    def test_add_assessment_event_participation_when_assessment_event_is_not_owned_by_company(self):
        request_data = self.base_request_data.copy()
        response = fetch_and_get_response(
            path=ADD_PARTICIPANT_URL,
            request_data=request_data,
            authenticated_user=self.company_2
        )
        self.add_participant_assert_correctness_when_request_is_invalid(
            response=response,
            expected_status_code=HTTPStatus.FORBIDDEN,
            expected_message=ASSESSMENT_EVENT_OWNERSHIP_INVALID.format(
                request_data['assessment_event_id'],
                self.company_2.company_id
            )
        )

    def test_add_assessment_event_participation_when_user_is_assessee(self):
        request_data = self.base_request_data.copy()
        response = fetch_and_get_response(
            path=ADD_PARTICIPANT_URL,
            request_data=request_data,
            authenticated_user=self.assessee
        )
        self.add_participant_assert_correctness_when_request_is_invalid(
            response=response,
            expected_status_code=HTTPStatus.FORBIDDEN,
            expected_message=f'User with email {self.assessee.email} is not a company or an assessor'
        )

    def test_add_assessment_event_participation_when_request_is_valid(self):
        request_data = self.base_request_data.copy()
        response = fetch_and_get_response(
            path=ADD_PARTICIPANT_URL,
            request_data=request_data,
            authenticated_user=self.company_1
        )

        self.assertEqual(response.status_code, HTTPStatus.OK)
        response_content = json.loads(response.content)
        self.assertEqual(response_content.get('message'),
                         'Participants are successfully added')
        self.assertTrue(
            self.assessment_event.check_assessee_participation(self.assessee))


class AssesseeSubscribeToAssessmentEvent(TestCase):
    def setUp(self) -> None:
        self.assessee = Assessee.objects.create_user(
            email='assessee_subs@assessee.com',
            password='Password123',
            first_name='Assessee',
            last_name='Lamb',
            phone_number='+62123141203',
            authentication_service=AuthenticationService.DEFAULT.value
        )
        self.assessee_token = RefreshToken.for_user(self.assessee)

        self.assessee_2 = Assessee.objects.create_user(
            email='assessee_subs_2@assessee.com',
            password='Password123',
            first_name='Assessee',
            last_name='Sauce',
            phone_number='+2123141203',
            authentication_service=AuthenticationService.DEFAULT.value
        )
        self.assessee_2_token = RefreshToken.for_user(self.assessee_2)

        self.company = Company.objects.create_user(
            email='company@company.com',
            password='password',
            company_name='Company',
            description='Company Description A',
            address='JL. Company Levinson Durbin Householder'
        )
        self.company_token = RefreshToken.for_user(user=self.company)

        self.assignment_1 = AssessmentTool.objects.create(
            name='Base Assessment Tool',
            description='Base assessment description',
            owning_company=self.company
        )

        self.assignment_1 = Assignment.objects.create(
            name='Assignment Name',
            description='Assignment description',
            owning_company=self.company,
            expected_file_format='pdf',
            duration_in_minutes=120
        )
        self.tool_1_release_time = datetime.time(10, 20)

        self.assignment_2 = Assignment.objects.create(
            name='Assignment Name 2',
            description='Assignment 2 description',
            owning_company=self.company,
            expected_file_format='docx',
            duration_in_minutes=30
        )
        self.tool_2_release_time = datetime.time(10, 30)

        self.test_flow = TestFlow.objects.create(
            name='Asisten Manajer Sub Divisi 5',
            owning_company=self.company
        )

        self.test_flow.add_tool(
            assessment_tool=self.assignment_1,
            release_time=self.tool_1_release_time,
            start_working_time=datetime.time(10, 30)
        )

        self.test_flow.add_tool(
            assessment_tool=self.assignment_2,
            release_time=self.tool_2_release_time,
            start_working_time=datetime.time(11, 50)
        )

        self.tool_1_expected_data = {
            'type': 'assignment',
            'name': self.assignment_1.name,
            'description': self.assignment_1.description,
            'additional_info': {
                'duration': self.assignment_1.duration_in_minutes
            }
        }

        self.tool_2_expected_data = {
            'type': 'assignment',
            'name': self.assignment_2.name,
            'description': self.assignment_2.description,
            'additional_info': {
                'duration': self.assignment_2.duration_in_minutes
            }
        }

        self.assessment_event = AssessmentEvent.objects.create(
            name='Assessment Event 2022',
            start_date_time=datetime.datetime(2022, 3, 30),
            owning_company=self.company,
            test_flow_used=self.test_flow
        )

        self.assessor = Assessor.objects.create_user(
            email='assessor_1@gmail.com',
            password='password12A',
            first_name='Assessor',
            last_name='A',
            phone_number='+12312312312',
            associated_company=self.company,
            authentication_service=AuthenticationService.DEFAULT.value
        )

        self.assessment_event.add_participant(
            assessee=self.assessee,
            assessor=self.assessor
        )

    def test_get_tool_data_of_assessment_tool(self):
        tool_data = self.assignment_1.get_tool_data()
        self.assertTrue(isinstance(tool_data, dict))
        self.assertEqual(tool_data.get('name'), self.assignment_1.name)
        self.assertEqual(tool_data.get('description'),
                         self.assignment_1.description)

    def test_get_tool_data_of_assignment(self):
        tool_data = self.assignment_1.get_tool_data()
        self.assertTrue(isinstance(tool_data, dict))
        self.assertDictEqual(tool_data, self.tool_1_expected_data)

    def test_get_tools_data_of_test_flow(self):
        tools_data = self.test_flow.get_tools_data()
        self.assertTrue(isinstance(tools_data, list))
        self.assertEqual(len(tools_data), 2)

        flow_tool_1_data = tools_data[0]
        tool_1_release_time = flow_tool_1_data.get('release_time')
        self.assertEqual(tool_1_release_time, str(self.tool_1_release_time))
        assessment_data_1 = flow_tool_1_data.get('assessment_data')
        self.assertDictEqual(assessment_data_1, self.tool_1_expected_data)

        flow_tool_2_data = tools_data[1]
        tool_2_release_time = flow_tool_2_data.get('release_time')
        self.assertEqual(tool_2_release_time,  str(self.tool_2_release_time))
        assessment_data_2 = flow_tool_2_data.get('assessment_data')
        self.assertDictEqual(assessment_data_2, self.tool_2_expected_data)

    @patch.object(schedule.Job, 'at')
    def test_task_generator_of_assessment_event(self, mocked_job_at):
        task_generator = TaskGenerator.TaskGenerator()
        expected_job_do_call = call().do(
            task_generator._get_message_to_returned_value, 'message')
        task_generator.add_task(message='message', time_to_send='10:10:10')
        mocked_job_at.assert_called_with('10:10:10')
        job_do_call = mocked_job_at.mock_calls[1]
        self.assertEqual(job_do_call, expected_job_do_call)

    @patch.object(TaskGenerator.TaskGenerator, 'add_task')
    def test_get_task_generator(self, mocked_add_task):
        expected_calls = [
            call(self.assignment_1.get_tool_data(),
                 str(self.tool_1_release_time)),
            call(self.assignment_2.get_tool_data(),
                 str(self.tool_2_release_time))
        ]
        self.assessment_event.get_task_generator()
        mocked_add_task.assert_has_calls(expected_calls)

    def test_check_assessee_participation_when_assessee_is_a_participant(self):
        self.assertTrue(
            self.assessment_event.check_assessee_participation(self.assessee))

    def test_check_assessee_participation_when_assessee_is_not_a_participant(self):
        self.assertFalse(
            self.assessment_event.check_assessee_participation(self.assessee_2))

    @patch.object(AssessmentEvent, 'check_assessee_participation')
    def test_validate_user_participation_when_user_participates_in_test_flow(self, mocked_check_participation):
        mocked_check_participation.return_value = True
        try:
            assessment_event_attempt.validate_user_participation(
                self.assessment_event, self.assessee)
        except Exception as exception:
            self.fail(f'{exception} is raised')

    @patch.object(AssessmentEvent, 'check_assessee_participation')
    def test_validate_user_participation_when_user_does_not_participate_in_test_flow(self, mocked_check_participation):
        mocked_check_participation.return_value = False
        try:
            assessment_event_attempt.validate_user_participation(
                self.assessment_event, self.assessee_2)
            self.fail(EXCEPTION_NOT_RAISED)
        except RestrictedAccessException as exception:
            self.assertEqual(str(exception), NOT_PART_OF_EVENT.format(
                self.assessee_2, self.assessment_event.event_id))

    def fetch_and_get_response_subscription(self, access_token, assessment_event_id):
        client = Client()
        auth_headers = {'HTTP_AUTHORIZATION': 'Bearer ' + str(access_token)}
        response = client.get(
            EVENT_SUBSCRIPTION_URL + '?assessment-event-id=' +
            str(assessment_event_id),
            **auth_headers
        )
        return response

    def test_subscribe_when_user_is_not_an_assessee(self):
        response = self.fetch_and_get_response_subscription(
            access_token=self.company_token.access_token,
            assessment_event_id=self.assessment_event.event_id,
        )

        self.assertEqual(response.status_code, HTTPStatus.FORBIDDEN)
        response_content = json.loads(response.content)
        self.assertEqual(response_content.get(
            'message'), 'User with email company@company.com is not an assessee')

    def test_subscribe_when_assessee_does_not_participate_in_event(self):
        response = self.fetch_and_get_response_subscription(
            access_token=self.assessee_2_token.access_token,
            assessment_event_id=self.assessment_event.event_id
        )

        self.assertEqual(response.status_code, HTTPStatus.UNAUTHORIZED)
        response_content = json.loads(response.content)
        self.assertEqual(
            response_content.get('message'),
            f'Assessee with email {self.assessee_2} is not part of assessment with id {self.assessment_event.event_id}'
        )

    def test_subscribe_when_assessment_id_is_not_present(self):
        invalid_assessment_id = str(uuid.uuid4())
        response = self.fetch_and_get_response_subscription(
            access_token=self.assessee_token.access_token,
            assessment_event_id=invalid_assessment_id
        )

        self.assertEqual(response.status_code, HTTPStatus.BAD_REQUEST)
        response_content = json.loads(response.content)
        self.assertEqual(
            response_content.get('message'),
            f'Assessment with id {invalid_assessment_id} does not exist'
        )

    def test_subscribe_when_assessment_id_is_random_string(self):
        invalid_assessment_id = 'assessment-id'
        response = self.fetch_and_get_response_subscription(
            access_token=self.assessee_token.access_token,
            assessment_event_id=invalid_assessment_id
        )

        self.assertEqual(response.status_code,
                         HTTPStatus.INTERNAL_SERVER_ERROR)

    @patch.object(TaskGenerator.TaskGenerator, 'generate')
    def test_subscribe_when_request_is_valid(self, mocked_generate):
        response = self.fetch_and_get_response_subscription(
            access_token=self.assessee_token.access_token,
            assessment_event_id=self.assessment_event.event_id
        )

        self.assertEqual(response.status_code, HTTPStatus.OK)
        mocked_generate.assert_called_once()
<<<<<<< HEAD


class AssessmentToolTest(TestCase):
    def setUp(self) -> None:
        self.company = Company.objects.create_user(
            email='company@company.com',
            password='password',
            company_name='Company',
            description='Company Description',
            address='Jl. Company Not Company'
        )

        self.company_2 = Company.objects.create_user(
            email='compan2y@company.com',
            password='password',
            company_name='Company2',
            description='Company Description',
            address='Jl. Company Not Company'
        )

        self.assessor_1 = Assessor.objects.create_user(
            email='assessor@assessor.com',
            password='password',
            first_name='Assessor',
            last_name='Assessor',
            phone_number='+6282312345678',
            employee_id='A&EX4NDER',
            associated_company=self.company,
            authentication_service=AuthenticationService.DEFAULT.value
        )

        self.assessor_2 = Assessor.objects.create_user(
            email='assessor2@assessor.com',
            password='password',
            first_name='Assessor2',
            last_name='Assessor2',
            phone_number='+6282312345678',
            employee_id='A&EX4NDER2',
            associated_company=self.company_2,
            authentication_service=AuthenticationService.DEFAULT.value
        )

        self.assessment_tool = Assignment.objects.create(
            name='Important Presentation',
            description='Protect this presentation with all your life',
            owning_company=self.company,
            expected_file_format='pptx',
            duration_in_minutes=50
        )

    def test_get_tool_from_authorised_user(self):
        assessment_tool = get_assessment_tool_by_company(self.assessor_1)
        self.assertEqual(assessment_tool[0], self.assessment_tool)

    def test_get_tool_from_company(self):
        self.assertRaises(RestrictedAccessException, get_assessment_tool_by_company, self.company)

    def test_get_tool_from_different_user(self):
        assessment_tool = get_assessment_tool_by_company(self.assessor_2)
        self.assertEqual(len(assessment_tool), 0)

    def test_endpoint_for_getting_tools_list(self):
        client = APIClient()
        client.force_authenticate(self.assessor_1)
        response = client.get(GET_TOOLS_URL)
        self.assertEqual(response.status_code, HTTPStatus.OK)
        response_content = json.loads(response.content)
        self.assertEqual(response_content[0].get("name"), self.assessment_tool.name)
        self.assertEqual(response_content[0].get("description"), self.assessment_tool.description)
=======
>>>>>>> 5f572ed9
<|MERGE_RESOLUTION|>--- conflicted
+++ resolved
@@ -3,12 +3,8 @@
 from django.urls import reverse
 from freezegun import freeze_time
 from http import HTTPStatus
-<<<<<<< HEAD
 from assessment.services.assessment_tool import get_assessment_tool_by_company
-from one_day_intern.exceptions import RestrictedAccessException, InvalidAssignmentRegistration
-=======
 from one_day_intern.exceptions import RestrictedAccessException, InvalidAssignmentRegistration, InvalidInteractiveQuizRegistration
->>>>>>> 5f572ed9
 from rest_framework.test import APIClient
 from rest_framework_simplejwt.tokens import RefreshToken
 from unittest.mock import patch, call
@@ -217,25 +213,14 @@
             authenticated_user=self.assessor
         )
 
-<<<<<<< HEAD
-        response = client.post(
-            CREATE_ASSIGNMENT_URL, data=assignment_data, content_type='application/json')
-=======
->>>>>>> 5f572ed9
         self.assertEqual(response.status_code, OK_RESPONSE_STATUS_CODE)
         response_content = json.loads(response.content)
         self.assertTrue(len(response_content) > 0)
-<<<<<<< HEAD
         self.assertIsNotNone(response_content.get('assessment_id'))
         self.assertEqual(response_content.get('name'),
                          self.expected_assignment_data.get('name'))
         self.assertEqual(response_content.get('description'),
                          self.expected_assignment_data.get('description'))
-=======
-        self.assertEqual(response_content.get('name'), self.expected_assignment_data.get('name'))
-        self.assertEqual(response_content.get('description'), self.expected_assignment_data.get('description'))
-        self.assertIsNotNone(response_content.get('assessment_id'))
->>>>>>> 5f572ed9
         self.assertEqual(
             response_content.get('expected_file_format'), self.expected_assignment_data.get(
                 'expected_file_format')
@@ -244,12 +229,6 @@
             response_content.get('duration_in_minutes'), self.expected_assignment_data.get(
                 'duration_in_minutes')
         )
-<<<<<<< HEAD
-        self.assertEqual(response_content.get(
-            'owning_company_id'), self.company.id)
-        self.assertEqual(response_content.get(
-            'owning_company_name'), self.company.company_name)
-=======
         self.assertEqual(response_content.get('owning_company_id'), self.company.id)
 
 
@@ -484,7 +463,6 @@
         )
         self.assertEqual(response_content.get('owning_company_id'), self.company.id)
         self.assertEqual(response_content.get('owning_company_name'), self.company.company_name)
->>>>>>> 5f572ed9
 
 
 def fetch_and_get_response(path, request_data, authenticated_user):
@@ -1971,7 +1949,6 @@
 
         self.assertEqual(response.status_code, HTTPStatus.OK)
         mocked_generate.assert_called_once()
-<<<<<<< HEAD
 
 
 class AssessmentToolTest(TestCase):
@@ -2040,6 +2017,4 @@
         self.assertEqual(response.status_code, HTTPStatus.OK)
         response_content = json.loads(response.content)
         self.assertEqual(response_content[0].get("name"), self.assessment_tool.name)
-        self.assertEqual(response_content[0].get("description"), self.assessment_tool.description)
-=======
->>>>>>> 5f572ed9
+        self.assertEqual(response_content[0].get("description"), self.assessment_tool.description)