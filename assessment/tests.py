--- conflicted
+++ resolved
@@ -545,7 +545,6 @@
         self.assertEqual(response_content.get('owning_company_name'), self.company.company_name)
 
 
-
 def fetch_and_get_response(path, request_data, authenticated_user):
     client = APIClient()
     client.force_authenticate(user=authenticated_user)
@@ -2781,6 +2780,7 @@
         response_content = json.loads(response.content)
         self.assertDictEqual(response_content, self.expected_assessment_event)
 
+
 class ResponseTestTest(TestCase):
     def setUp(self) -> None:
         self.company = Company.objects.create_user(
@@ -3468,8 +3468,7 @@
 
     @freeze_time('2022-11-25 11:49:59')
     @patch.object(google_storage, 'upload_file_to_google_bucket')
-    def test_serve_submit_assignment_when_assignment_has_not_been_released_and_deadline_has_not_passed(self,
-                                                                                                       mock_upload):
+    def test_serve_submit_assignment_when_assignment_has_not_been_released_and_deadline_has_not_passed(self,                                                                                              mock_upload):
         response = submit_file_and_get_request(self.request_data, authenticated_user=self.assessee)
         self.assertEqual(response.status_code, HTTPStatus.BAD_REQUEST)
         response_content = json.loads(response.content)
@@ -4188,6 +4187,7 @@
         self.assertEqual(created_attempt.submitted_time, datetime.datetime.now(tz=pytz.utc))
 
 
+
 def fetch_progress_data_of_assessee(event_id, assessee_email, authenticated_user):
     client = APIClient()
     client.force_authenticate(user=authenticated_user)
@@ -4686,8 +4686,7 @@
     def test_grade_assessment_tool_when_id_is_none(self):
         request_data = self.base_request_data.copy()
         del request_data['tool-attempt-id']
-        response = fetch_and_get_response(SUBMIT_GRADE_AND_NOTE_URL, request_data,
-                                          authenticated_user=self.assessor_responsible_for_1)
+        response = fetch_and_get_response(SUBMIT_GRADE_AND_NOTE_URL, request_data, authenticated_user=self.assessor_responsible_for_1)
         self.assertEqual(response.status_code, HTTPStatus.BAD_REQUEST)
         response_content = json.loads(response.content)
         self.assertEqual(response_content.get('message'), TOOL_ATTEMPT_ID_MUST_EXIST)
@@ -4695,8 +4694,7 @@
     def test_grade_assessment_tool_when_grade_is_not_a_number(self):
         request_data = self.base_request_data.copy()
         request_data['grade'] = 'A'
-        response = fetch_and_get_response(SUBMIT_GRADE_AND_NOTE_URL, request_data,
-                                          authenticated_user=self.assessor_responsible_for_1)
+        response = fetch_and_get_response(SUBMIT_GRADE_AND_NOTE_URL, request_data, authenticated_user=self.assessor_responsible_for_1)
         self.assertEqual(response.status_code, HTTPStatus.BAD_REQUEST)
         response_content = json.loads(response.content)
         self.assertEqual(response_content.get('message'), GRADE_MUST_BE_A_NUMBER)
@@ -4704,8 +4702,7 @@
     def test_grade_assessment_tool_when_note_is_not_a_text(self):
         request_data = self.base_request_data.copy()
         request_data['note'] = 190
-        response = fetch_and_get_response(SUBMIT_GRADE_AND_NOTE_URL, request_data,
-                                          authenticated_user=self.assessor_responsible_for_1)
+        response = fetch_and_get_response(SUBMIT_GRADE_AND_NOTE_URL, request_data, authenticated_user=self.assessor_responsible_for_1)
         self.assertEqual(response.status_code, HTTPStatus.BAD_REQUEST)
         response_content = json.loads(response.content)
         self.assertEqual(response_content.get('message'), NOTE_MUST_BE_A_STRING)
@@ -4713,8 +4710,7 @@
     def test_grade_assessment_tool_when_tool_with_attempt_id_does_not_exist(self):
         request_data = self.base_request_data.copy()
         request_data['tool-attempt-id'] = str(uuid.uuid4())
-        response = fetch_and_get_response(SUBMIT_GRADE_AND_NOTE_URL, request_data,
-                                          authenticated_user=self.assessor_responsible_for_1)
+        response = fetch_and_get_response(SUBMIT_GRADE_AND_NOTE_URL, request_data, authenticated_user=self.assessor_responsible_for_1)
         self.assertEqual(response.status_code, HTTPStatus.BAD_REQUEST)
         response_content = json.loads(response.content)
         self.assertEqual(
@@ -4935,7 +4931,6 @@
         self.assertEqual(response.headers.get('Content-Disposition'), f'attachment; filename="{dummy_file.name}"')
 
 
-<<<<<<< HEAD
 
 
 def get_response_for_quiz_attempt_data(attempt_id, authenticated_user):
@@ -5090,7 +5085,408 @@
 
         self.test_flow.add_tool(
             assessment_tool=self.assignment,
-=======
+            release_time=datetime.time(10, 30),
+            start_working_time=datetime.time(10, 30)
+        )
+
+        self.test_flow.add_tool(
+            assessment_tool=self.interactive_quiz,
+            release_time=datetime.time(15, 0),
+            start_working_time=datetime.time(15, 10)
+        )
+
+        self.event = AssessmentEvent.objects.create(
+            name='Uji Latih Sekretaris TA 3380',
+            start_date_time=datetime.datetime(2022, 10, 10),
+            owning_company=self.company,
+            test_flow_used=self.test_flow
+        )
+
+        self.event.add_participant(
+            assessee=self.assessee_1,
+            assessor=self.assessor_responsible_for_1
+        )
+
+        self.event.add_participant(
+            assessee=self.assessee_2,
+            assessor=self.assessor_responsible_for_2
+        )
+
+        self.event_participation = AssessmentEventParticipation.objects.get(assessee=self.assessee_1,
+                                                                            assessment_event=self.event)
+        self.quiz_attempt = self.event_participation.create_interactive_quiz_attempt(self.interactive_quiz)
+        self.mcq_attempt = MultipleChoiceAnswerOptionAttempt.objects.create(
+            question=self.mc_question,
+            interactive_quiz_attempt=self.quiz_attempt,
+            is_answered=True,
+            selected_option=self.correct_answer_option
+        )
+
+        self.tq_attempt = TextQuestionAttempt.objects.create(
+            question=self.text_question,
+            interactive_quiz_attempt=self.quiz_attempt,
+            is_answered=True,
+            answer='an answer'
+        )
+
+        self.mcq_request_data = {'tool-attempt-id': str(self.quiz_attempt.tool_attempt_id),
+                                 'question-attempt-id': str(self.mcq_attempt.question_attempt_id),
+                                 'selected-option-id': str(self.correct_answer_option.answer_option_id),
+                                 'is-correct': False,
+                                 'grade': 0,
+                                 'note': 'You missed something'
+                                 }
+
+        self.tq_request_data = {'tool-attempt-id': str(self.quiz_attempt.tool_attempt_id),
+                                'question-attempt-id': str(self.tq_attempt.question_attempt_id),
+                                'grade': 3.5,
+                                'note': 'You missed something'
+                                }
+
+        self.assignment_attempt = self.event_participation.create_assignment_attempt(self.assignment)
+
+    def test_validate_grade_assessment_tool_request_when_request_is_valid(self):
+        try:
+            grading.validate_grade_assessment_tool_request(self.mcq_request_data)
+        except Exception as exception:
+            self.fail(f'{exception} is raised')
+
+        try:
+            grading.validate_grade_assessment_tool_request(self.tq_request_data)
+        except Exception as exception:
+            self.fail(f'{exception} is raised')
+
+    def test_set_correctness_and_note_of_question_attempt_when_grade_does_not_exist(self):
+        request_data = self.mcq_request_data.copy()
+        del request_data['grade']
+        grading.set_multiple_choice_question_attempt_grade(self.mcq_attempt, request_data)
+
+        self.assertEqual(self.quiz_attempt.grade, 0)
+        self.assertEqual(self.mcq_attempt.question_note, request_data.get('note'))
+
+        request_data = self.tq_request_data.copy()
+        del request_data['grade']
+        grading.set_text_question_attempt_grade(self.quiz_attempt, self.tq_attempt, request_data)
+
+        self.assertEqual(self.quiz_attempt.grade, 0)
+        self.assertEqual(self.tq_attempt.point, 0)
+        self.assertEqual(self.tq_attempt.question_note, request_data.get('note'))
+
+    def test_set_grade_and_note_of_question_attempts_when_note_does_not_exist(self):
+        request_data = self.tq_request_data.copy()
+        del request_data['note']
+        grading.set_multiple_choice_question_attempt_grade(self.mcq_attempt, request_data)
+
+        self.assertEqual(self.quiz_attempt.grade, 0)
+        self.assertIsNone(self.mcq_attempt.question_note)
+
+        request_data = self.tq_request_data.copy()
+        del request_data['note']
+        grading.set_text_question_attempt_grade(self.quiz_attempt, self.tq_attempt, request_data)
+
+        self.assertEqual(self.quiz_attempt.grade, request_data.get('grade'))
+        self.assertEqual(self.tq_attempt.point, request_data.get('grade'))
+        self.assertIsNone(self.tq_attempt.question_note)
+
+    def test_set_grade_and_note_of_question_attempts_when_both_exist(self):
+        grading.set_multiple_choice_question_attempt_grade(self.mcq_attempt, self.tq_request_data)
+
+        self.assertEqual(self.quiz_attempt.grade, self.mcq_request_data.get('grade'))
+        self.assertEqual(self.mcq_attempt.question_note, self.mcq_request_data.get('note'))
+
+        grading.set_text_question_attempt_grade(self.quiz_attempt, self.tq_attempt, self.tq_request_data)
+
+        self.assertEqual(self.quiz_attempt.grade, self.tq_request_data.get('grade'))
+        self.assertEqual(self.tq_attempt.point, self.tq_request_data.get('grade'))
+        self.assertEqual(self.tq_attempt.question_note, self.tq_request_data.get('note'))
+
+    def test_grade_question_attempt_when_id_is_none(self):
+        request_data = self.mcq_request_data.copy()
+        del request_data['tool-attempt-id']
+        response = fetch_and_get_response(SUBMIT_INDIVIDUAL_QUESTION_GRADE_AND_NOTE_URL, request_data,
+                                          authenticated_user=self.assessor_responsible_for_1)
+        self.assertEqual(response.status_code, HTTPStatus.BAD_REQUEST)
+        response_content = json.loads(response.content)
+        self.assertEqual(response_content.get('message'), TOOL_ATTEMPT_ID_MUST_EXIST)
+
+    def test_grade_question_attempt_when_grade_is_not_a_number(self):
+        request_data = self.mcq_request_data.copy()
+        request_data['grade'] = 'A'
+        response = fetch_and_get_response(SUBMIT_INDIVIDUAL_QUESTION_GRADE_AND_NOTE_URL, request_data,
+                                          authenticated_user=self.assessor_responsible_for_1)
+        self.assertEqual(response.status_code, HTTPStatus.BAD_REQUEST)
+        response_content = json.loads(response.content)
+        self.assertEqual(response_content.get('message'), GRADE_MUST_BE_A_NUMBER)
+
+    def test_grade_question_attempt_when_note_is_not_a_text(self):
+        request_data = self.mcq_request_data.copy()
+        request_data['note'] = 190
+        response = fetch_and_get_response(SUBMIT_INDIVIDUAL_QUESTION_GRADE_AND_NOTE_URL, request_data,
+                                          authenticated_user=self.assessor_responsible_for_1)
+        self.assertEqual(response.status_code, HTTPStatus.BAD_REQUEST)
+        response_content = json.loads(response.content)
+        self.assertEqual(response_content.get('message'), NOTE_MUST_BE_A_STRING)
+
+    def test_grade_question_attempt_when_tool_with_attempt_id_does_not_exist(self):
+        request_data = self.mcq_request_data.copy()
+        request_data['tool-attempt-id'] = str(uuid.uuid4())
+        response = fetch_and_get_response(SUBMIT_INDIVIDUAL_QUESTION_GRADE_AND_NOTE_URL, request_data,
+                                          authenticated_user=self.assessor_responsible_for_1)
+        self.assertEqual(response.status_code, HTTPStatus.BAD_REQUEST)
+        response_content = json.loads(response.content)
+        self.assertEqual(
+            response_content.get('message'),
+            TOOL_ATTEMPT_DOES_NOT_EXIST.format(request_data.get('tool-attempt-id'))
+        )
+
+    def test_grade_question_attempt_when_user_is_not_assessor(self):
+        request_data = self.mcq_request_data.copy()
+        response = fetch_and_get_response(SUBMIT_INDIVIDUAL_QUESTION_GRADE_AND_NOTE_URL,
+                                          request_data, authenticated_user=self.assessee_1)
+        self.assertEqual(response.status_code, HTTPStatus.FORBIDDEN)
+        response_content = json.loads(response.content)
+        self.assertEqual(response_content.get('message'), ASSESSOR_NOT_FOUND.format(self.assessee_1))
+
+    def test_grade_question_attempt_when_assessor_does_not_participate_in_event(self):
+        request_data = self.mcq_request_data.copy()
+        response = fetch_and_get_response(
+            SUBMIT_INDIVIDUAL_QUESTION_GRADE_AND_NOTE_URL,
+            request_data,
+            authenticated_user=self.non_responsible_assessor
+        )
+        self.assertEqual(response.status_code, HTTPStatus.FORBIDDEN)
+        response_content = json.loads(response.content)
+        self.assertEqual(
+            response_content.get('message'),
+            ASSESSOR_NOT_PART_OF_EVENT.format(self.non_responsible_assessor, str(self.event.event_id))
+        )
+
+    def test_grade_question_attempt_when_assessor_is_not_responsible_for_assessee(self):
+        request_data = self.mcq_request_data.copy()
+        response = fetch_and_get_response(
+            SUBMIT_INDIVIDUAL_QUESTION_GRADE_AND_NOTE_URL,
+            request_data,
+            authenticated_user=self.assessor_responsible_for_2
+        )
+        self.assertEqual(response.status_code, HTTPStatus.FORBIDDEN)
+        response_content = json.loads(response.content)
+        self.assertEqual(
+            response_content.get('message'),
+            ASSESSOR_NOT_RESPONSIBLE_FOR_ASSESSEE.format(
+                self.assessor_responsible_for_2,
+                self.assessee_1,
+                str(self.event.event_id)
+            )
+        )
+
+    def test_grade_question_attempt_when_request_is_valid(self):
+        request_data = self.tq_request_data.copy()
+        response = fetch_and_get_response(
+            SUBMIT_INDIVIDUAL_QUESTION_GRADE_AND_NOTE_URL,
+            request_data,
+            authenticated_user=self.assessor_responsible_for_1
+        )
+        self.assertEqual(response.status_code, HTTPStatus.OK)
+
+        response_content = json.loads(response.content)
+        self.assertEqual(response_content.get('grade'), request_data.get('grade'))
+        self.assertEqual(response_content.get('note'), request_data.get('note'))
+
+        changed_attempt = ToolAttempt.objects.get(tool_attempt_id=self.quiz_attempt.tool_attempt_id)
+        self.assertEqual(changed_attempt.grade, request_data.get('grade'))
+
+    def test_grade_quiz_attempt_when_id_is_none(self):
+        request_data = self.mcq_request_data.copy()
+        del request_data['tool-attempt-id']
+        response = fetch_and_get_response(SUBMIT_INTERACTIVE_QUIZ_GRADE_AND_NOTE_URL, request_data,
+                                          authenticated_user=self.assessor_responsible_for_1)
+        self.assertEqual(response.status_code, HTTPStatus.BAD_REQUEST)
+        response_content = json.loads(response.content)
+        self.assertEqual(response_content.get('message'), TOOL_ATTEMPT_ID_MUST_EXIST)
+
+    def test_grade_quiz_attempt_when_grade_is_not_a_number(self):
+        request_data = self.mcq_request_data.copy()
+        request_data['grade'] = 'A'
+        response = fetch_and_get_response(SUBMIT_INTERACTIVE_QUIZ_GRADE_AND_NOTE_URL, request_data,
+                                          authenticated_user=self.assessor_responsible_for_1)
+        self.assertEqual(response.status_code, HTTPStatus.BAD_REQUEST)
+        response_content = json.loads(response.content)
+        self.assertEqual(response_content.get('message'), GRADE_MUST_BE_A_NUMBER)
+
+    def test_grade_quiz_attempt_when_note_is_not_a_text(self):
+        request_data = self.mcq_request_data.copy()
+        request_data['note'] = 190
+        response = fetch_and_get_response(SUBMIT_INTERACTIVE_QUIZ_GRADE_AND_NOTE_URL, request_data,
+                                          authenticated_user=self.assessor_responsible_for_1)
+        self.assertEqual(response.status_code, HTTPStatus.BAD_REQUEST)
+        response_content = json.loads(response.content)
+        self.assertEqual(response_content.get('message'), NOTE_MUST_BE_A_STRING)
+
+    def test_grade_quiz_attempt_when_tool_with_attempt_id_does_not_exist(self):
+        request_data = self.mcq_request_data.copy()
+        request_data['tool-attempt-id'] = str(uuid.uuid4())
+        response = fetch_and_get_response(SUBMIT_INTERACTIVE_QUIZ_GRADE_AND_NOTE_URL, request_data,
+                                          authenticated_user=self.assessor_responsible_for_1)
+        self.assertEqual(response.status_code, HTTPStatus.BAD_REQUEST)
+        response_content = json.loads(response.content)
+        self.assertEqual(
+            response_content.get('message'),
+            TOOL_ATTEMPT_DOES_NOT_EXIST.format(request_data.get('tool-attempt-id'))
+        )
+
+    def test_grade_quiz_attempt_when_user_is_not_assessor(self):
+        request_data = self.mcq_request_data.copy()
+        response = fetch_and_get_response(SUBMIT_INTERACTIVE_QUIZ_GRADE_AND_NOTE_URL,
+                                          request_data, authenticated_user=self.assessee_1)
+        self.assertEqual(response.status_code, HTTPStatus.FORBIDDEN)
+        response_content = json.loads(response.content)
+        self.assertEqual(response_content.get('message'), ASSESSOR_NOT_FOUND.format(self.assessee_1))
+
+    def test_grade_quiz_attempt_when_assessor_does_not_participate_in_event(self):
+        request_data = self.mcq_request_data.copy()
+        response = fetch_and_get_response(
+            SUBMIT_INTERACTIVE_QUIZ_GRADE_AND_NOTE_URL,
+            request_data,
+            authenticated_user=self.non_responsible_assessor
+        )
+        self.assertEqual(response.status_code, HTTPStatus.FORBIDDEN)
+        response_content = json.loads(response.content)
+        self.assertEqual(
+            response_content.get('message'),
+            ASSESSOR_NOT_PART_OF_EVENT.format(self.non_responsible_assessor, str(self.event.event_id))
+        )
+
+    def test_grade_quiz_attempt_when_assessor_is_not_responsible_for_assessee(self):
+        request_data = self.mcq_request_data.copy()
+        response = fetch_and_get_response(
+            SUBMIT_INTERACTIVE_QUIZ_GRADE_AND_NOTE_URL,
+            request_data,
+            authenticated_user=self.assessor_responsible_for_2
+        )
+        self.assertEqual(response.status_code, HTTPStatus.FORBIDDEN)
+        response_content = json.loads(response.content)
+        self.assertEqual(
+            response_content.get('message'),
+            ASSESSOR_NOT_RESPONSIBLE_FOR_ASSESSEE.format(
+                self.assessor_responsible_for_2,
+                self.assessee_1,
+                str(self.event.event_id)
+            )
+        )
+
+    def test_grade_quiz_attempt_when_request_is_valid(self):
+        request_data = {'tool-attempt-id': str(self.quiz_attempt.tool_attempt_id),
+                        'note': 'You missed something'
+        }
+        response = fetch_and_get_response(
+            SUBMIT_INTERACTIVE_QUIZ_GRADE_AND_NOTE_URL,
+            request_data,
+            authenticated_user=self.assessor_responsible_for_1
+        )
+        self.assertEqual(response.status_code, HTTPStatus.OK)
+
+        response_content = json.loads(response.content)
+        self.assertEqual(float(response_content.get('grade')), 5.0)
+        self.assertEqual(response_content.get('note'), request_data.get('note'))
+
+        changed_attempt = ToolAttempt.objects.get(tool_attempt_id=self.quiz_attempt.tool_attempt_id)
+        self.assertEqual(changed_attempt.grade, 5.0)
+        self.assertEqual(changed_attempt.note, request_data.get('note'))
+
+    def test_get_interactive_quiz_attempt_data_when_attempt_with_id_does_not_exist(self):
+        invalid_tool_attempt_id = str(uuid.uuid4())
+        response = get_response_for_quiz_attempt_data(
+            attempt_id=invalid_tool_attempt_id,
+            authenticated_user=self.assessor_responsible_for_1
+        )
+        self.assertEqual(response.status_code, HTTPStatus.BAD_REQUEST)
+        response_content = json.loads(response.content)
+        self.assertEqual(response_content.get('message'), TOOL_ATTEMPT_DOES_NOT_EXIST.format(invalid_tool_attempt_id))
+
+    def test_get_interactive_quiz_attempt_data_when_attempt_id_corresponds_to_non_quiz_tool(self):
+        non_quiz_attempt_id = str(self.assignment_attempt.tool_attempt_id)
+        response = get_response_for_quiz_attempt_data(
+            attempt_id=non_quiz_attempt_id,
+            authenticated_user=self.assessor_responsible_for_1
+        )
+        self.assertEqual(response.status_code, HTTPStatus.BAD_REQUEST)
+        response_content = json.loads(response.content)
+        self.assertEqual(response_content.get('message'),
+                         ATTEMPT_IS_NOT_AN_INTERACTIVE_QUIZ.format(non_quiz_attempt_id))
+
+    def test_get_interactive_quiz_attempt_data_when_user_is_not_an_assessor(self):
+        assignment_attempt_id = str(self.quiz_attempt.tool_attempt_id)
+        response = get_response_for_quiz_attempt_data(
+            attempt_id=assignment_attempt_id,
+            authenticated_user=self.assessee_1
+        )
+        self.assertEqual(response.status_code, HTTPStatus.FORBIDDEN)
+        response_content = json.loads(response.content)
+        self.assertEqual(response_content.get('message'), ASSESSOR_NOT_FOUND.format(self.assessee_1))
+
+    def test_get_interactive_quiz_attempt_data_when_assessor_is_not_responsible_for_event(self):
+        assignment_attempt_id = str(self.quiz_attempt.tool_attempt_id)
+        response = get_response_for_quiz_attempt_data(
+            attempt_id=assignment_attempt_id,
+            authenticated_user=self.assessor_responsible_for_2
+        )
+        self.assertEqual(response.status_code, HTTPStatus.FORBIDDEN)
+        response_content = json.loads(response.content)
+
+        self.assertEqual(
+            response_content.get('message'),
+            ASSESSOR_NOT_RESPONSIBLE_FOR_ASSESSEE.format(
+                self.assessor_responsible_for_2,
+                self.assessee_1,
+                str(self.event.event_id)
+            )
+        )
+
+    def test_get_interactive_quiz_attempt_data_when_request_is_valid(self):
+        assignment_attempt_id = str(self.quiz_attempt.tool_attempt_id)
+        response = get_response_for_quiz_attempt_data(
+            attempt_id=assignment_attempt_id,
+            authenticated_user=self.assessor_responsible_for_1,
+        )
+        self.assertEqual(response.status_code, HTTPStatus.OK)
+
+        response_content = json.loads(response.content)
+        # self.assertEqual(response_content.get('assessment_tool_attempted'), str(self.quiz_attempt.tool_attempt_id))
+        self.assertEqual(response_content.get('grade'), self.quiz_attempt.grade)
+        self.assertEqual(response_content.get('note'), self.quiz_attempt.note)
+
+        mc_question = response_content.get('answer_attempts')[0]
+        self.assertEqual(mc_question.get('question_attempt_id'), str(self.mcq_attempt.question_attempt_id))
+        self.assertEqual(mc_question.get('selected_answer_option_id'), str(self.mcq_attempt.selected_option_id))
+        self.assertEqual(mc_question.get('is_answered'), self.mcq_attempt.is_answered)
+        self.assertEqual(mc_question.get('prompt'), self.mc_question.prompt)
+        self.assertEqual(mc_question.get('note'), self.mcq_attempt.question_note)
+        self.assertEqual(float(mc_question.get('grade')), 0.0)
+        self.assertEqual(int(mc_question.get('question_points')), self.mc_question.points)
+        self.assertEqual(mc_question.get('question_type'), self.mcq_attempt.get_question_type())
+
+        correct_ao = mc_question.get('answer_options')[0]
+        self.assertEqual(correct_ao.get('content'), self.correct_answer_option_data.get('content'))
+        self.assertEqual(correct_ao.get('correct'), self.correct_answer_option_data.get('correct'))
+
+        incorrect_ao = mc_question.get('answer_options')[1]
+        self.assertEqual(incorrect_ao.get('content'), self.incorrect_answer_option_data.get('content'))
+        self.assertEqual(incorrect_ao.get('correct'), self.incorrect_answer_option_data.get('correct'))
+
+        text_question = response_content.get('answer_attempts')[1]
+
+        self.assertEqual(text_question.get('question_attempt_id'), str(self.tq_attempt.question_attempt_id))
+        self.assertEqual(text_question.get('is_answered'), self.tq_attempt.is_answered)
+        self.assertEqual(text_question.get('prompt'), self.text_question.prompt)
+        self.assertEqual(text_question.get('note'), self.tq_attempt.question_note)
+        self.assertEqual(float(text_question.get('grade')), 0.0)
+        self.assertEqual(int(text_question.get('question_points')), self.text_question.points)
+        self.assertEqual(text_question.get('question_type'), self.tq_attempt.get_question_type())
+        self.assertEqual(text_question.get('answer'), self.tq_attempt.answer)
+        self.assertEqual(text_question.get('is_graded'), self.tq_attempt.is_graded)
+
+
+
 class ActiveResponseTest(TestCase):
     def setUp(self) -> None:
         self.assessee = Assessee.objects.create_user(
@@ -5332,177 +5728,11 @@
 
         self.test_flow.add_tool(
             self.response_test,
->>>>>>> 0e3bc717
             release_time=datetime.time(10, 30),
             start_working_time=datetime.time(10, 30)
         )
 
         self.test_flow.add_tool(
-<<<<<<< HEAD
-            assessment_tool=self.interactive_quiz,
-            release_time=datetime.time(15, 0),
-            start_working_time=datetime.time(15, 10)
-        )
-
-        self.event = AssessmentEvent.objects.create(
-            name='Uji Latih Sekretaris TA 3380',
-            start_date_time=datetime.datetime(2022, 10, 10),
-            owning_company=self.company,
-            test_flow_used=self.test_flow
-        )
-
-        self.event.add_participant(
-            assessee=self.assessee_1,
-            assessor=self.assessor_responsible_for_1
-        )
-
-        self.event.add_participant(
-            assessee=self.assessee_2,
-            assessor=self.assessor_responsible_for_2
-        )
-
-        self.event_participation = AssessmentEventParticipation.objects.get(assessee=self.assessee_1,
-                                                                            assessment_event=self.event)
-        self.quiz_attempt = self.event_participation.create_interactive_quiz_attempt(self.interactive_quiz)
-        self.mcq_attempt = MultipleChoiceAnswerOptionAttempt.objects.create(
-            question=self.mc_question,
-            interactive_quiz_attempt=self.quiz_attempt,
-            is_answered=True,
-            selected_option=self.correct_answer_option
-        )
-
-        self.tq_attempt = TextQuestionAttempt.objects.create(
-            question=self.text_question,
-            interactive_quiz_attempt=self.quiz_attempt,
-            is_answered=True,
-            answer='an answer'
-        )
-
-        self.mcq_request_data = {'tool-attempt-id': str(self.quiz_attempt.tool_attempt_id),
-                                 'question-attempt-id': str(self.mcq_attempt.question_attempt_id),
-                                 'selected-option-id': str(self.correct_answer_option.answer_option_id),
-                                 'is-correct': False,
-                                 'grade': 0,
-                                 'note': 'You missed something'
-                                 }
-
-        self.tq_request_data = {'tool-attempt-id': str(self.quiz_attempt.tool_attempt_id),
-                                'question-attempt-id': str(self.tq_attempt.question_attempt_id),
-                                'grade': 3.5,
-                                'note': 'You missed something'
-                                }
-
-        self.assignment_attempt = self.event_participation.create_assignment_attempt(self.assignment)
-
-    def test_validate_grade_assessment_tool_request_when_request_is_valid(self):
-        try:
-            grading.validate_grade_assessment_tool_request(self.mcq_request_data)
-        except Exception as exception:
-            self.fail(f'{exception} is raised')
-
-        try:
-            grading.validate_grade_assessment_tool_request(self.tq_request_data)
-        except Exception as exception:
-            self.fail(f'{exception} is raised')
-
-    def test_set_correctness_and_note_of_question_attempt_when_grade_does_not_exist(self):
-        request_data = self.mcq_request_data.copy()
-        del request_data['grade']
-        grading.set_multiple_choice_question_attempt_grade(self.mcq_attempt, request_data)
-
-        self.assertEqual(self.quiz_attempt.grade, 0)
-        self.assertEqual(self.mcq_attempt.question_note, request_data.get('note'))
-
-        request_data = self.tq_request_data.copy()
-        del request_data['grade']
-        grading.set_text_question_attempt_grade(self.quiz_attempt, self.tq_attempt, request_data)
-
-        self.assertEqual(self.quiz_attempt.grade, 0)
-        self.assertEqual(self.tq_attempt.point, 0)
-        self.assertEqual(self.tq_attempt.question_note, request_data.get('note'))
-
-    def test_set_grade_and_note_of_question_attempts_when_note_does_not_exist(self):
-        request_data = self.tq_request_data.copy()
-        del request_data['note']
-        grading.set_multiple_choice_question_attempt_grade(self.mcq_attempt, request_data)
-
-        self.assertEqual(self.quiz_attempt.grade, 0)
-        self.assertIsNone(self.mcq_attempt.question_note)
-
-        request_data = self.tq_request_data.copy()
-        del request_data['note']
-        grading.set_text_question_attempt_grade(self.quiz_attempt, self.tq_attempt, request_data)
-
-        self.assertEqual(self.quiz_attempt.grade, request_data.get('grade'))
-        self.assertEqual(self.tq_attempt.point, request_data.get('grade'))
-        self.assertIsNone(self.tq_attempt.question_note)
-
-    def test_set_grade_and_note_of_question_attempts_when_both_exist(self):
-        grading.set_multiple_choice_question_attempt_grade(self.mcq_attempt, self.tq_request_data)
-
-        self.assertEqual(self.quiz_attempt.grade, self.mcq_request_data.get('grade'))
-        self.assertEqual(self.mcq_attempt.question_note, self.mcq_request_data.get('note'))
-
-        grading.set_text_question_attempt_grade(self.quiz_attempt, self.tq_attempt, self.tq_request_data)
-
-        self.assertEqual(self.quiz_attempt.grade, self.tq_request_data.get('grade'))
-        self.assertEqual(self.tq_attempt.point, self.tq_request_data.get('grade'))
-        self.assertEqual(self.tq_attempt.question_note, self.tq_request_data.get('note'))
-
-    def test_grade_question_attempt_when_id_is_none(self):
-        request_data = self.mcq_request_data.copy()
-        del request_data['tool-attempt-id']
-        response = fetch_and_get_response(SUBMIT_INDIVIDUAL_QUESTION_GRADE_AND_NOTE_URL, request_data,
-                                          authenticated_user=self.assessor_responsible_for_1)
-        self.assertEqual(response.status_code, HTTPStatus.BAD_REQUEST)
-        response_content = json.loads(response.content)
-        self.assertEqual(response_content.get('message'), TOOL_ATTEMPT_ID_MUST_EXIST)
-
-    def test_grade_question_attempt_when_grade_is_not_a_number(self):
-        request_data = self.mcq_request_data.copy()
-        request_data['grade'] = 'A'
-        response = fetch_and_get_response(SUBMIT_INDIVIDUAL_QUESTION_GRADE_AND_NOTE_URL, request_data,
-                                          authenticated_user=self.assessor_responsible_for_1)
-        self.assertEqual(response.status_code, HTTPStatus.BAD_REQUEST)
-        response_content = json.loads(response.content)
-        self.assertEqual(response_content.get('message'), GRADE_MUST_BE_A_NUMBER)
-
-    def test_grade_question_attempt_when_note_is_not_a_text(self):
-        request_data = self.mcq_request_data.copy()
-        request_data['note'] = 190
-        response = fetch_and_get_response(SUBMIT_INDIVIDUAL_QUESTION_GRADE_AND_NOTE_URL, request_data,
-                                          authenticated_user=self.assessor_responsible_for_1)
-        self.assertEqual(response.status_code, HTTPStatus.BAD_REQUEST)
-        response_content = json.loads(response.content)
-        self.assertEqual(response_content.get('message'), NOTE_MUST_BE_A_STRING)
-
-    def test_grade_question_attempt_when_tool_with_attempt_id_does_not_exist(self):
-        request_data = self.mcq_request_data.copy()
-        request_data['tool-attempt-id'] = str(uuid.uuid4())
-        response = fetch_and_get_response(SUBMIT_INDIVIDUAL_QUESTION_GRADE_AND_NOTE_URL, request_data,
-                                          authenticated_user=self.assessor_responsible_for_1)
-        self.assertEqual(response.status_code, HTTPStatus.BAD_REQUEST)
-        response_content = json.loads(response.content)
-        self.assertEqual(
-            response_content.get('message'),
-            TOOL_ATTEMPT_DOES_NOT_EXIST.format(request_data.get('tool-attempt-id'))
-        )
-
-    def test_grade_question_attempt_when_user_is_not_assessor(self):
-        request_data = self.mcq_request_data.copy()
-        response = fetch_and_get_response(SUBMIT_INDIVIDUAL_QUESTION_GRADE_AND_NOTE_URL,
-                                          request_data, authenticated_user=self.assessee_1)
-        self.assertEqual(response.status_code, HTTPStatus.FORBIDDEN)
-        response_content = json.loads(response.content)
-        self.assertEqual(response_content.get('message'), ASSESSOR_NOT_FOUND.format(self.assessee_1))
-
-    def test_grade_question_attempt_when_assessor_does_not_participate_in_event(self):
-        request_data = self.mcq_request_data.copy()
-        response = fetch_and_get_response(
-            SUBMIT_INDIVIDUAL_QUESTION_GRADE_AND_NOTE_URL,
-            request_data,
-            authenticated_user=self.non_responsible_assessor
-=======
             self.assignment,
             release_time=datetime.time(12, 0),
             start_working_time=datetime.time(12, 0)
@@ -5618,83 +5848,11 @@
             SUBMIT_RESPONSE_TEST_URL,
             self.submit_request_data,
             authenticated_user=self.assessee_2
->>>>>>> 0e3bc717
         )
         self.assertEqual(response.status_code, HTTPStatus.FORBIDDEN)
         response_content = json.loads(response.content)
         self.assertEqual(
             response_content.get('message'),
-<<<<<<< HEAD
-            ASSESSOR_NOT_PART_OF_EVENT.format(self.non_responsible_assessor, str(self.event.event_id))
-        )
-
-    def test_grade_question_attempt_when_assessor_is_not_responsible_for_assessee(self):
-        request_data = self.mcq_request_data.copy()
-        response = fetch_and_get_response(
-            SUBMIT_INDIVIDUAL_QUESTION_GRADE_AND_NOTE_URL,
-            request_data,
-            authenticated_user=self.assessor_responsible_for_2
-        )
-        self.assertEqual(response.status_code, HTTPStatus.FORBIDDEN)
-        response_content = json.loads(response.content)
-        self.assertEqual(
-            response_content.get('message'),
-            ASSESSOR_NOT_RESPONSIBLE_FOR_ASSESSEE.format(
-                self.assessor_responsible_for_2,
-                self.assessee_1,
-                str(self.event.event_id)
-            )
-        )
-
-    def test_grade_question_attempt_when_request_is_valid(self):
-        request_data = self.tq_request_data.copy()
-        response = fetch_and_get_response(
-            SUBMIT_INDIVIDUAL_QUESTION_GRADE_AND_NOTE_URL,
-            request_data,
-            authenticated_user=self.assessor_responsible_for_1
-        )
-        self.assertEqual(response.status_code, HTTPStatus.OK)
-
-        response_content = json.loads(response.content)
-        self.assertEqual(response_content.get('grade'), request_data.get('grade'))
-        self.assertEqual(response_content.get('note'), request_data.get('note'))
-
-        changed_attempt = ToolAttempt.objects.get(tool_attempt_id=self.quiz_attempt.tool_attempt_id)
-        self.assertEqual(changed_attempt.grade, request_data.get('grade'))
-
-    def test_grade_quiz_attempt_when_id_is_none(self):
-        request_data = self.mcq_request_data.copy()
-        del request_data['tool-attempt-id']
-        response = fetch_and_get_response(SUBMIT_INTERACTIVE_QUIZ_GRADE_AND_NOTE_URL, request_data,
-                                          authenticated_user=self.assessor_responsible_for_1)
-        self.assertEqual(response.status_code, HTTPStatus.BAD_REQUEST)
-        response_content = json.loads(response.content)
-        self.assertEqual(response_content.get('message'), TOOL_ATTEMPT_ID_MUST_EXIST)
-
-    def test_grade_quiz_attempt_when_grade_is_not_a_number(self):
-        request_data = self.mcq_request_data.copy()
-        request_data['grade'] = 'A'
-        response = fetch_and_get_response(SUBMIT_INTERACTIVE_QUIZ_GRADE_AND_NOTE_URL, request_data,
-                                          authenticated_user=self.assessor_responsible_for_1)
-        self.assertEqual(response.status_code, HTTPStatus.BAD_REQUEST)
-        response_content = json.loads(response.content)
-        self.assertEqual(response_content.get('message'), GRADE_MUST_BE_A_NUMBER)
-
-    def test_grade_quiz_attempt_when_note_is_not_a_text(self):
-        request_data = self.mcq_request_data.copy()
-        request_data['note'] = 190
-        response = fetch_and_get_response(SUBMIT_INTERACTIVE_QUIZ_GRADE_AND_NOTE_URL, request_data,
-                                          authenticated_user=self.assessor_responsible_for_1)
-        self.assertEqual(response.status_code, HTTPStatus.BAD_REQUEST)
-        response_content = json.loads(response.content)
-        self.assertEqual(response_content.get('message'), NOTE_MUST_BE_A_STRING)
-
-    def test_grade_quiz_attempt_when_tool_with_attempt_id_does_not_exist(self):
-        request_data = self.mcq_request_data.copy()
-        request_data['tool-attempt-id'] = str(uuid.uuid4())
-        response = fetch_and_get_response(SUBMIT_INTERACTIVE_QUIZ_GRADE_AND_NOTE_URL, request_data,
-                                          authenticated_user=self.assessor_responsible_for_1)
-=======
             NOT_PART_OF_EVENT.format(self.assessee_2, self.assessment_event.event_id)
         )
 
@@ -5724,166 +5882,10 @@
             request_data,
             authenticated_user=self.assessee
         )
->>>>>>> 0e3bc717
         self.assertEqual(response.status_code, HTTPStatus.BAD_REQUEST)
         response_content = json.loads(response.content)
         self.assertEqual(
             response_content.get('message'),
-<<<<<<< HEAD
-            TOOL_ATTEMPT_DOES_NOT_EXIST.format(request_data.get('tool-attempt-id'))
-        )
-
-    def test_grade_quiz_attempt_when_user_is_not_assessor(self):
-        request_data = self.mcq_request_data.copy()
-        response = fetch_and_get_response(SUBMIT_INTERACTIVE_QUIZ_GRADE_AND_NOTE_URL,
-                                          request_data, authenticated_user=self.assessee_1)
-        self.assertEqual(response.status_code, HTTPStatus.FORBIDDEN)
-        response_content = json.loads(response.content)
-        self.assertEqual(response_content.get('message'), ASSESSOR_NOT_FOUND.format(self.assessee_1))
-
-    def test_grade_quiz_attempt_when_assessor_does_not_participate_in_event(self):
-        request_data = self.mcq_request_data.copy()
-        response = fetch_and_get_response(
-            SUBMIT_INTERACTIVE_QUIZ_GRADE_AND_NOTE_URL,
-            request_data,
-            authenticated_user=self.non_responsible_assessor
-        )
-        self.assertEqual(response.status_code, HTTPStatus.FORBIDDEN)
-        response_content = json.loads(response.content)
-        self.assertEqual(
-            response_content.get('message'),
-            ASSESSOR_NOT_PART_OF_EVENT.format(self.non_responsible_assessor, str(self.event.event_id))
-        )
-
-    def test_grade_quiz_attempt_when_assessor_is_not_responsible_for_assessee(self):
-        request_data = self.mcq_request_data.copy()
-        response = fetch_and_get_response(
-            SUBMIT_INTERACTIVE_QUIZ_GRADE_AND_NOTE_URL,
-            request_data,
-            authenticated_user=self.assessor_responsible_for_2
-        )
-        self.assertEqual(response.status_code, HTTPStatus.FORBIDDEN)
-        response_content = json.loads(response.content)
-        self.assertEqual(
-            response_content.get('message'),
-            ASSESSOR_NOT_RESPONSIBLE_FOR_ASSESSEE.format(
-                self.assessor_responsible_for_2,
-                self.assessee_1,
-                str(self.event.event_id)
-            )
-        )
-
-    def test_grade_quiz_attempt_when_request_is_valid(self):
-        request_data = {'tool-attempt-id': str(self.quiz_attempt.tool_attempt_id),
-                        'note': 'You missed something'
-        }
-        response = fetch_and_get_response(
-            SUBMIT_INTERACTIVE_QUIZ_GRADE_AND_NOTE_URL,
-            request_data,
-            authenticated_user=self.assessor_responsible_for_1
-        )
-        self.assertEqual(response.status_code, HTTPStatus.OK)
-
-        response_content = json.loads(response.content)
-        self.assertEqual(float(response_content.get('grade')), 5.0)
-        self.assertEqual(response_content.get('note'), request_data.get('note'))
-
-        changed_attempt = ToolAttempt.objects.get(tool_attempt_id=self.quiz_attempt.tool_attempt_id)
-        self.assertEqual(changed_attempt.grade, 5.0)
-        self.assertEqual(changed_attempt.note, request_data.get('note'))
-
-    def test_get_interactive_quiz_attempt_data_when_attempt_with_id_does_not_exist(self):
-        invalid_tool_attempt_id = str(uuid.uuid4())
-        response = get_response_for_quiz_attempt_data(
-            attempt_id=invalid_tool_attempt_id,
-            authenticated_user=self.assessor_responsible_for_1
-        )
-        self.assertEqual(response.status_code, HTTPStatus.BAD_REQUEST)
-        response_content = json.loads(response.content)
-        self.assertEqual(response_content.get('message'), TOOL_ATTEMPT_DOES_NOT_EXIST.format(invalid_tool_attempt_id))
-
-    def test_get_interactive_quiz_attempt_data_when_attempt_id_corresponds_to_non_quiz_tool(self):
-        non_quiz_attempt_id = str(self.assignment_attempt.tool_attempt_id)
-        response = get_response_for_quiz_attempt_data(
-            attempt_id=non_quiz_attempt_id,
-            authenticated_user=self.assessor_responsible_for_1
-        )
-        self.assertEqual(response.status_code, HTTPStatus.BAD_REQUEST)
-        response_content = json.loads(response.content)
-        self.assertEqual(response_content.get('message'),
-                         ATTEMPT_IS_NOT_AN_INTERACTIVE_QUIZ.format(non_quiz_attempt_id))
-
-    def test_get_interactive_quiz_attempt_data_when_user_is_not_an_assessor(self):
-        assignment_attempt_id = str(self.quiz_attempt.tool_attempt_id)
-        response = get_response_for_quiz_attempt_data(
-            attempt_id=assignment_attempt_id,
-            authenticated_user=self.assessee_1
-        )
-        self.assertEqual(response.status_code, HTTPStatus.FORBIDDEN)
-        response_content = json.loads(response.content)
-        self.assertEqual(response_content.get('message'), ASSESSOR_NOT_FOUND.format(self.assessee_1))
-
-    def test_get_interactive_quiz_attempt_data_when_assessor_is_not_responsible_for_event(self):
-        assignment_attempt_id = str(self.quiz_attempt.tool_attempt_id)
-        response = get_response_for_quiz_attempt_data(
-            attempt_id=assignment_attempt_id,
-            authenticated_user=self.assessor_responsible_for_2
-        )
-        self.assertEqual(response.status_code, HTTPStatus.FORBIDDEN)
-        response_content = json.loads(response.content)
-
-        self.assertEqual(
-            response_content.get('message'),
-            ASSESSOR_NOT_RESPONSIBLE_FOR_ASSESSEE.format(
-                self.assessor_responsible_for_2,
-                self.assessee_1,
-                str(self.event.event_id)
-            )
-        )
-
-    def test_get_interactive_quiz_attempt_data_when_request_is_valid(self):
-        assignment_attempt_id = str(self.quiz_attempt.tool_attempt_id)
-        response = get_response_for_quiz_attempt_data(
-            attempt_id=assignment_attempt_id,
-            authenticated_user=self.assessor_responsible_for_1,
-        )
-        self.assertEqual(response.status_code, HTTPStatus.OK)
-
-        response_content = json.loads(response.content)
-        # self.assertEqual(response_content.get('assessment_tool_attempted'), str(self.quiz_attempt.tool_attempt_id))
-        self.assertEqual(response_content.get('grade'), self.quiz_attempt.grade)
-        self.assertEqual(response_content.get('note'), self.quiz_attempt.note)
-
-        mc_question = response_content.get('answer_attempts')[0]
-        self.assertEqual(mc_question.get('question_attempt_id'), str(self.mcq_attempt.question_attempt_id))
-        self.assertEqual(mc_question.get('selected_answer_option_id'), str(self.mcq_attempt.selected_option_id))
-        self.assertEqual(mc_question.get('is_answered'), self.mcq_attempt.is_answered)
-        self.assertEqual(mc_question.get('prompt'), self.mc_question.prompt)
-        self.assertEqual(mc_question.get('note'), self.mcq_attempt.question_note)
-        self.assertEqual(float(mc_question.get('grade')), 0.0)
-        self.assertEqual(int(mc_question.get('question_points')), self.mc_question.points)
-        self.assertEqual(mc_question.get('question_type'), self.mcq_attempt.get_question_type())
-
-        correct_ao = mc_question.get('answer_options')[0]
-        self.assertEqual(correct_ao.get('content'), self.correct_answer_option_data.get('content'))
-        self.assertEqual(correct_ao.get('correct'), self.correct_answer_option_data.get('correct'))
-
-        incorrect_ao = mc_question.get('answer_options')[1]
-        self.assertEqual(incorrect_ao.get('content'), self.incorrect_answer_option_data.get('content'))
-        self.assertEqual(incorrect_ao.get('correct'), self.incorrect_answer_option_data.get('correct'))
-
-        text_question = response_content.get('answer_attempts')[1]
-
-        self.assertEqual(text_question.get('question_attempt_id'), str(self.tq_attempt.question_attempt_id))
-        self.assertEqual(text_question.get('is_answered'), self.tq_attempt.is_answered)
-        self.assertEqual(text_question.get('prompt'), self.text_question.prompt)
-        self.assertEqual(text_question.get('note'), self.tq_attempt.question_note)
-        self.assertEqual(float(text_question.get('grade')), 0.0)
-        self.assertEqual(int(text_question.get('question_points')), self.text_question.points)
-        self.assertEqual(text_question.get('question_type'), self.tq_attempt.get_question_type())
-        self.assertEqual(text_question.get('answer'), self.tq_attempt.answer)
-        self.assertEqual(text_question.get('is_graded'), self.tq_attempt.is_graded)
-=======
             'Assessment tool with id {} is not a response test'.format(str(self.assignment.assessment_id))
         )
 
@@ -6049,5 +6051,4 @@
         self.assertEqual(response_content.get('subject'), response_test_attempt.subject)
         self.assertEqual(response_content.get('response'), response_test_attempt.response)
 
-        response_test_attempt.delete()
->>>>>>> 0e3bc717
+        response_test_attempt.delete()