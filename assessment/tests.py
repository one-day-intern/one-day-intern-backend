--- conflicted
+++ resolved
@@ -47,22 +47,13 @@
     InteractiveQuizSerializer,
     InteractiveQuiz, MultipleChoiceQuestionSerializer, TextQuestionSerializer,
     VideoConferenceRoom,
-<<<<<<< HEAD
-    AssignmentAttempt,
-    AssessmentEventSerializer,
-=======
->>>>>>> 796d9b76
     InteractiveQuizAttempt,
     MultipleChoiceAnswerOptionAttempt,
     TextQuestionAttempt,
     PolymorphicAssessmentToolSerializer,
-<<<<<<< HEAD
-    AssignmentAttempt,
-=======
     AssignmentAttempt, ToolAttempt,
     VideoConferenceNotification, VideoConferenceNotificationSerializer,
     ResponseTestAttempt
->>>>>>> 796d9b76
 )
 from .services import (
     assessment, utils,
@@ -3935,7 +3926,6 @@
 
 
 def submit_answers_and_get_request(request_data, authenticated_user):
-<<<<<<< HEAD
     client = APIClient()
     client.force_authenticate(user=authenticated_user)
     json_data = json.dumps(request_data)
@@ -3971,36 +3961,7 @@
             authentication_service=AuthenticationService.DEFAULT.value
         )
 
-        self.request_data = {
-            'name': 'Data Cleaning Test',
-            'description': 'This is a data cleaning test',
-            'duration_in_minutes': 55,
-            'total_points': 10,
-            'questions': [
-                {
-                    'prompt': 'What is data cleaning?',
-                    'points': 5,
-                    'question_type': 'multiple_choice',
-                    'answer_options': [
-                        {
-                            'content': 'Cleaning data',
-                            'correct': True,
-                        },
-                        {
-                            'content': 'Creating new features',
-                            'correct': False,
-                        },
-
-                    ]
-                },
-                {
-                    'prompt': 'Have you ever done data cleaning with Pandas?',
-                    'points': 5,
-                    'question_type': 'text',
-                    'answer_key': 'Yes, I have',
-                }
-            ]
-        }
+        self.request_data = INTERACTIVE_QUIZ_DATA
 
         self.interactive_quiz = InteractiveQuiz.objects.create(
             name=self.request_data.get('name'),
@@ -4116,353 +4077,6 @@
             authentication_service=AuthenticationService.DEFAULT.value
         )
 
-    def test_get_assessment_event_participation_by_assessee(self):
-        retrieved_assessment_event: AssessmentEventParticipation = (
-            self.assessment_event.get_assessment_event_participation_by_assessee(self.assessee))
-
-        self.assertEquals(retrieved_assessment_event.assessment_event, self.assessment_event)
-        self.assertEquals(retrieved_assessment_event.assessee, self.assessee)
-
-    def test_get_interactive_quiz_attempt_when_no_attempt_exist(self):
-        interactive_quiz_attempt = self.event_participation.get_interactive_quiz_attempt(self.interactive_quiz)
-        self.assertEquals(interactive_quiz_attempt, None)
-
-    def test_get_interactive_quiz_attempt_when_attempt_exists(self):
-        self.expected_attempt = InteractiveQuizAttempt.objects.create(
-            test_flow_attempt=self.event_participation.attempt,
-            assessment_tool_attempted=self.interactive_quiz
-        )
-
-        interactive_quiz_attempt = self.event_participation.get_interactive_quiz_attempt(self.interactive_quiz)
-        self.assertIsNotNone(interactive_quiz_attempt)
-        self.assertEquals(interactive_quiz_attempt, self.expected_attempt)
-        del interactive_quiz_attempt
-
-    def test_create_interactive_quiz_attempt(self):
-        interactive_quiz_attempt = self.event_participation.create_interactive_quiz_attempt(self.interactive_quiz)
-        self.assertTrue(isinstance(interactive_quiz_attempt, InteractiveQuizAttempt))
-        self.assertEqual(interactive_quiz_attempt.test_flow_attempt, self.event_participation.attempt)
-        self.assertEqual(interactive_quiz_attempt.assessment_tool_attempted, self.interactive_quiz)
-        del interactive_quiz_attempt
-
-    def test_set_selected_option(self):
-        interactive_quiz_attempt = InteractiveQuizAttempt.objects.create(
-            test_flow_attempt=self.event_participation.attempt,
-            assessment_tool_attempted=self.interactive_quiz
-        )
-
-        mc_answer_option_attempt = MultipleChoiceAnswerOptionAttempt.objects.create(
-            question=self.mc_question,
-            interactive_quiz_attempt=interactive_quiz_attempt,
-            is_answered=True,
-            selected_option=self.correct_answer_option
-        )
-
-        mc_answer_option_attempt.set_selected_option(self.incorrect_answer_option.answer_option_id)
-        found_mc_question_attempt = MultipleChoiceAnswerOptionAttempt.objects.get(
-            selected_option=self.incorrect_answer_option)
-        self.assertEqual(found_mc_question_attempt.get_selected_option_content(), self.incorrect_answer_option
-                         .get_content())
-
-    def test_set_text_answer(self):
-        interactive_quiz_attempt = InteractiveQuizAttempt.objects.create(
-            test_flow_attempt=self.event_participation.attempt,
-            assessment_tool_attempted=self.interactive_quiz
-        )
-
-        text_question_attempt = TextQuestionAttempt.objects.create(
-            question=self.text_question,
-            interactive_quiz_attempt=interactive_quiz_attempt,
-            is_answered=True,
-            answer=self.text_question_answer
-        )
-        new_answer = "This is the new answer"
-        text_question_attempt.set_answer(new_answer)
-
-        found_question_attempt = TextQuestionAttempt.objects.get(question=self.text_question)
-        self.assertEqual(found_question_attempt.get_answer(), new_answer)
-
-    @patch.object(assessment_event_attempt, 'save_answer_attempts')
-    @patch.object(assessment_event_attempt, 'get_or_create_interactive_quiz_attempt')
-    def test_save_assignment_attempt(self, mocked_create_attempt, mocked_save_answer_attempts):
-        assessment_event_attempt.save_interactive_quiz_attempt(
-            event=self.assessment_event,
-            interactive_quiz=self.interactive_quiz,
-            assessee=self.assessee,
-            attempt=self.request_data
-        )
-        interactive_quiz_attempt = InteractiveQuizAttempt.objects.create(
-            test_flow_attempt=self.event_participation.attempt,
-            assessment_tool_attempted=self.interactive_quiz
-        )
-
-        mocked_create_attempt.return_value = interactive_quiz_attempt
-
-        assessment_event_attempt.save_interactive_quiz_attempt(self.assessment_event,
-                                                               self.interactive_quiz,
-                                                               self.assessee,
-                                                               self.request_data)
-        mocked_create_attempt.assert_called_with(self.assessment_event, self.interactive_quiz, self.assessee)
-        mocked_save_answer_attempts.assert_called_with(
-            interactive_quiz_attempt,
-            self.request_data,
-        )
-
-    def test_get_assessment_tool_from_assessment_id_when_tool_exist(self):
-        try:
-            self.assessment_event.get_assessment_tool_from_assessment_id(
-                assessment_id=self.interactive_quiz.assessment_id)
-        except Exception as exception:
-            self.fail(f'{exception} is raised')
-
-    def test_validate_interactive_quiz_submission_when_assessment_tool_does_not_exist(self):
-        try:
-            assessment_event_attempt.validate_interactive_quiz_submission(None)
-            self.fail(EXCEPTION_NOT_RAISED)
-        except InvalidRequestException as exception:
-            self.assertEqual(str(exception), 'Assessment tool associated with event does not exist')
-
-    def test_validate_submission_when_assessment_tool_is_not_an_interactive_quiz(self):
-        try:
-            assessment_event_attempt.validate_interactive_quiz_submission(self.assessment_tool)
-            self.fail(EXCEPTION_NOT_RAISED)
-        except InvalidRequestException as exception:
-            self.assertEqual(str(exception), TOOL_IS_NOT_INTERACTIVE_QUIZ.format(self.assessment_tool.assessment_id))
-
-    def test_validate_submission_when_valid(self):
-        try:
-            assessment_event_attempt.validate_interactive_quiz_submission(self.interactive_quiz)
-        except Exception as exception:
-            self.fail(f'{exception} is raised')
-
-    @freeze_time("2022-11-25 12:00:00")
-    @patch.object(google_storage, 'upload_file_to_google_bucket')
-    def test_serve_submit_interactive_quiz_answers_when_event_with_id_does_not_exist(self, mocked_upload):
-        request_data = self.request_data.copy()
-        request_data['assessment-event-id'] = str(uuid.uuid4())
-        response = submit_answers_and_get_request(request_data, authenticated_user=self.assessee)
-        self.assertEqual(response.status_code, HTTPStatus.BAD_REQUEST)
-        response_content = json.loads(response.content)
-        self.assertEqual(
-            response_content.get('message'),
-            EVENT_DOES_NOT_EXIST.format(request_data['assessment-event-id'])
-        )
-
-    @freeze_time("2022-11-23 12:00:00")
-    @patch.object(google_storage, 'upload_file_to_google_bucket')
-    def test_serve_submit_interactive_quiz_answers_when_event_with_id_is_not_active(self, mocked_upload):
-        response = submit_answers_and_get_request(self.request_data, authenticated_user=self.assessee)
-        self.assertEqual(response.status_code, HTTPStatus.BAD_REQUEST)
-        response_content = json.loads(response.content)
-        self.assertEqual(response_content.get('message'), EVENT_IS_NOT_ACTIVE.format(self.assessment_event.event_id))
-
-    @freeze_time("2022-11-25 12:00:00")
-    @patch.object(google_storage, 'upload_file_to_google_bucket')
-    def test_serve_submit_interactive_quiz_answers_when_user_is_not_assessee(self, mocked_upload):
-        response = submit_answers_and_get_request(self.request_data, authenticated_user=self.assessor)
-        self.assertEqual(response.status_code, HTTPStatus.FORBIDDEN)
-        response_content = json.loads(response.content)
-        self.assertEqual(response_content.get('message'), f'User with email {self.assessor.email} is not an assessee')
-
-    @freeze_time("2022-11-25 12:00:00")
-    @patch.object(google_storage, 'upload_file_to_google_bucket')
-    def test_serve_submit_interactive_quiz_answers_when_user_is_not_part_of_event(self, mocked_upload):
-        response = submit_answers_and_get_request(self.request_data, authenticated_user=self.assessee_2)
-        self.assertEqual(response.status_code, HTTPStatus.FORBIDDEN)
-        response_content = json.loads(response.content)
-        self.assertEqual(
-            response_content.get('message'),
-            NOT_PART_OF_EVENT.format(self.assessee_2.email, self.assessment_event.event_id)
-        )
-
-    @freeze_time("2022-11-25 12:00:00")
-    @patch.object(google_storage, 'upload_file_to_google_bucket')
-    def test_serve_submit_interactive_quiz_answers_when_tool_is_not_part_of_event(self, mocked_upload):
-        request_data = self.request_data.copy()
-        request_data['assessment-tool-id'] = str(self.assessment_tool.assessment_id)
-        response = submit_answers_and_get_request(request_data, authenticated_user=self.assessee)
-        self.assertEqual(response.status_code, HTTPStatus.BAD_REQUEST)
-        response_content = json.loads(response.content)
-        self.assertEqual(
-            response_content.get('message'),
-            TOOL_OF_EVENT_NOT_FOUND.format(request_data['assessment-tool-id'], request_data['assessment-event-id'])
-        )
-
-    @freeze_time("2022-11-25 12:00:00")
-    def test_serve_submit_interactive_quiz_answers_when_request_is_valid(self):
-        response = submit_answers_and_get_request(self.request_data,
-                                                  authenticated_user=self.assessee)
-        self.assertEqual(response.status_code, HTTPStatus.OK)
-        response_content = json.loads(response.content)
-        self.assertEqual(response_content.get('message'), 'Answers saved successfully')
-
-    @freeze_time("2022-11-25 12:00:00")
-    def test_serve_submit_interactive_quiz_when_request_is_valid(self):
-        response = fetch_and_get_response(SUBMIT_INTERACTIVE_QUIZ_URL, self.request_data,
-                                          authenticated_user=self.assessee)
-        self.assertEqual(response.status_code, HTTPStatus.OK)
-        response_content = json.loads(response.content)
-        self.assertEqual(response_content.get('message'), 'All answers saved successfully')
-
-        created_attempt = self.event_participation.get_interactive_quiz_attempt(self.interactive_quiz)
-        self.assertEqual(created_attempt.submitted_time, datetime.datetime.now(tz=pytz.utc))
-
-
-
-def fetch_progress_data_of_assessee(event_id, assessee_email, authenticated_user):
-=======
->>>>>>> 796d9b76
-    client = APIClient()
-    client.force_authenticate(user=authenticated_user)
-    json_data = json.dumps(request_data)
-    response = client.post(SUBMIT_INTERACTIVE_QUIZ_ANSWERS_URL, json_data, content_type=REQUEST_CONTENT_TYPE)
-    return response
-
-
-class InteractiveQuizSubmissionTest(TestCase):
-    def setUp(self) -> None:
-        self.assessee = Assessee.objects.create_user(
-            email='assessee1973@email.com',
-            password='Password1231974',
-            first_name='Assessee 1975',
-            last_name='Lastname 1976',
-            phone_number='+6212345901',
-            date_of_birth=datetime.date(2000, 12, 19),
-            authentication_service=AuthenticationService.DEFAULT.value
-        )
-
-        self.company = Company.objects.create_user(
-            email='company1983@email.com',
-            password='Password1231984',
-            company_name='Company 1985',
-            description='A description 1986',
-            address='Gedung ABRR Jakarta Pusat, no 1987'
-        )
-
-        self.assessor = Assessor.objects.create_user(
-            email='assessor1991@email.com',
-            password='Password1992',
-            phone_number='+9123123123',
-            associated_company=self.company,
-            authentication_service=AuthenticationService.DEFAULT.value
-        )
-
-        self.request_data = INTERACTIVE_QUIZ_DATA
-
-        self.interactive_quiz = InteractiveQuiz.objects.create(
-            name=self.request_data.get('name'),
-            description=self.request_data.get('description'),
-            owning_company=self.assessor.associated_company,
-            total_points=self.request_data.get('total_points'),
-            duration_in_minutes=self.request_data.get('duration_in_minutes')
-        )
-
-        self.mc_question_data = self.request_data.get('questions')[0]
-        self.mc_question = MultipleChoiceQuestion.objects.create(
-            interactive_quiz=self.interactive_quiz,
-            prompt=self.mc_question_data.get('prompt'),
-            points=self.mc_question_data.get('points'),
-            question_type=self.mc_question_data.get('question_type')
-        )
-
-        self.correct_answer_option_data = self.mc_question_data.get('answer_options')[0]
-        self.correct_answer_option = MultipleChoiceAnswerOption.objects.create(
-            question=self.mc_question,
-            content=self.correct_answer_option_data.get('content'),
-            correct=self.correct_answer_option_data.get('correct'),
-        )
-
-        self.incorrect_answer_option_data = self.mc_question_data.get('answer_options')[1]
-        self.incorrect_answer_option = MultipleChoiceAnswerOption.objects.create(
-            question=self.mc_question,
-            content=self.correct_answer_option_data.get('content'),
-            correct=self.correct_answer_option_data.get('correct'),
-        )
-
-        self.text_question_data = self.request_data.get('questions')[1]
-        self.text_question = TextQuestion.objects.create(
-            interactive_quiz=self.interactive_quiz,
-            prompt=self.text_question_data.get('prompt'),
-            points=self.text_question_data.get('points'),
-            question_type=self.text_question_data.get('question_type'),
-            answer_key=self.text_question_data.get('answer_key')
-        )
-
-        self.test_flow_used = TestFlow.objects.create(
-            name='Test Flow BingChilling',
-            owning_company=self.company
-        )
-
-        self.test_flow_used.add_tool(
-            assessment_tool=self.interactive_quiz,
-            release_time=datetime.time(11, 50),
-            start_working_time=datetime.time(11, 50)
-        )
-
-        self.assessment_event: AssessmentEvent = AssessmentEvent.objects.create(
-            name='Assessment Event 2017',
-            start_date_time=datetime.datetime(2022, 11, 25, tzinfo=pytz.utc),
-            owning_company=self.company,
-            test_flow_used=self.test_flow_used
-        )
-
-        self.assessment_event.add_participant(self.assessee, self.assessor)
-
-        self.event_participation = \
-            AssessmentEventParticipation.objects.get(assessee=self.assessee, assessment_event=self.assessment_event)
-
-        self.assessment_tool = AssessmentTool.objects.create(
-            name='Assessment Tool 2038',
-            description='Description 2039',
-            owning_company=self.company
-        )
-
-        self.assessment_tool_2 = AssessmentTool.objects.create(
-            name='Assessment Tool 2055',
-            description='Description 2056',
-            owning_company=self.company
-        )
-
-        self.test_flow_used.add_tool(
-            assessment_tool=self.assessment_tool_2,
-            release_time=datetime.time(11, 52),
-            start_working_time=datetime.time(11, 52)
-        )
-
-        self.assessment_event_2 = AssessmentEvent.objects.create(
-            name='Assessment Event 2046',
-            start_date_time=datetime.datetime(2022, 11, 27, tzinfo=pytz.utc),
-            owning_company=self.company,
-            test_flow_used=self.test_flow_used
-        )
-
-        self.text_question_answer = "I believe that pandas are the most adorable creatures"
-
-        self.request_data = {
-            "assessment-event-id": f"{self.assessment_event.event_id}",
-            "assessment-tool-id": f"{self.interactive_quiz.assessment_id}",
-            "answers": [
-                {
-                    "question-id": f"{self.mc_question.question_id}",
-                    "answer-option-id": f"{self.correct_answer_option.answer_option_id}"
-                },
-                {
-                    "question-id": f"{self.text_question.question_id}",
-                    "text-answer": self.text_question_answer
-                }
-            ]
-        }
-
-        self.assessee_2 = Assessee.objects.create_user(
-            email='assessee2060@email.com',
-            password='Password1232061',
-            first_name='Assessee 2062',
-            last_name='Lastname 2063',
-            phone_number='+6212342064',
-            date_of_birth=datetime.date(2000, 12, 19),
-            authentication_service=AuthenticationService.DEFAULT.value
-        )
-
     def test_get_interactive_quiz_attempt_when_no_attempt_exist(self):
         interactive_quiz_attempt = self.event_participation.get_interactive_quiz_attempt(self.interactive_quiz)
         self.assertEquals(interactive_quiz_attempt, None)
