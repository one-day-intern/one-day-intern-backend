--- conflicted
+++ resolved
@@ -217,6 +217,7 @@
             response_content.get('duration_in_minutes'), self.expected_assignment_data.get('duration_in_minutes')
         )
         self.assertEqual(response_content.get('owning_company_id'), self.company.id)
+        self.assertEqual(response_content.get('owning_company_name'), self.company.company_name)
 
 
 class InteractiveQuizTest(TestCase):
@@ -1857,8 +1858,6 @@
 
         self.assertEqual(response.status_code, HTTPStatus.OK)
         mocked_generate.assert_called_once()
-<<<<<<< HEAD
-=======
 
 
 def fetch_all_active_assignment(event_id, authenticated_user):
@@ -2041,5 +2040,4 @@
         self.assertEqual(response.status_code, HTTPStatus.OK)
         response_content = json.loads(response.content)
         self.assertTrue(isinstance(response_content, list))
-        self.assertEqual(response_content, [self.expected_flow_tool_data])
->>>>>>> 321c8a33
+        self.assertEqual(response_content, [self.expected_flow_tool_data])