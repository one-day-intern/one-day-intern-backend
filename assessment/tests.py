--- conflicted
+++ resolved
@@ -1688,10 +1688,9 @@
 
         self.assertEqual(response.status_code, HTTPStatus.OK)
         response_content = json.loads(response.content)
-        self.assertEqual(response_content.get('message'),
-                         'Participants are successfully added')
-        self.assertTrue(
-            self.assessment_event.check_assessee_participation(self.assessee))
+        self.assertEqual(response_content.get('message'), 'Participants are successfully added')
+        self.assertTrue(self.assessment_event.check_assessee_participation(self.assessee))
+
 
 class AssesseeSubscribeToAssessmentEvent(TestCase):
     def setUp(self) -> None:
@@ -1954,7 +1953,6 @@
         mocked_generate.assert_called_once()
 
 
-<<<<<<< HEAD
 class AssessmentToolTest(TestCase):
     def setUp(self) -> None:
         self.company = Company.objects.create_user(
@@ -1980,91 +1978,10 @@
             last_name='Assessor',
             phone_number='+6282312345678',
             employee_id='A&EX4NDER',
-=======
-def fetch_all_active_assignment(event_id, authenticated_user):
-    client = APIClient()
-    client.force_authenticate(user=authenticated_user)
-    response = client.get(GET_RELEASED_ASSIGNMENTS + event_id)
-    return response
-
-
-class ActiveAssessmentToolTest(TestCase):
-    def setUp(self) -> None:
-        self.assessee = Assessee.objects.create_user(
-            email='assessee_132@gmail.com',
-            password='password123',
-            phone_number='+621234123',
-            date_of_birth=datetime.date(2000, 10, 10),
-            authentication_service=AuthenticationService.DEFAULT.value
-        )
-
-        self.assessee_2 = Assessee.objects.create_user(
-            email='assessee_1608@gmail.com',
-            password='password123',
-            phone_number='+621234123',
-            date_of_birth=datetime.date(2000, 10, 10),
-            authentication_service=AuthenticationService.DEFAULT.value
-        )
-
-        self.company = Company.objects.create_user(
-            email='company_1607@gmail.com',
-            password='Password123',
-            company_name='Company Name',
-            description='Description Company 1610',
-            address='Address 1611'
-        )
-
-        self.assessment_tool = AssessmentTool.objects.create(
-            name='Assignment Name 1615',
-            description='Assignment description 1616',
-            owning_company=self.company
-        )
-
-        self.assignment = Assignment.objects.create(
-            name='Assignment Name 1615',
-            description='Assignment description 1616',
-            owning_company=self.company,
-            expected_file_format='pdf',
-            duration_in_minutes=120
-        )
-
-        self.test_flow = TestFlow.objects.create(
-            name='Asisten Manajer Sub Divisi 1623',
-            owning_company=self.company
-        )
-
-        self.tool_1_release_time = datetime.time(10, 30)
-        self.test_flow.add_tool(
-            assessment_tool=self.assignment,
-            release_time=self.tool_1_release_time,
-            start_working_time=self.tool_1_release_time
-        )
-
-        self.test_flow.add_tool(
-            assessment_tool=self.assessment_tool,
-            release_time=datetime.time(10, 40),
-            start_working_time=datetime.time(10, 40)
-        )
-
-        self.assessment_event = AssessmentEvent.objects.create(
-            name='Assessment Event 1635',
-            start_date_time=datetime.datetime(2022, 3, 30),
-            owning_company=self.company,
-            test_flow_used=self.test_flow
-        )
-
-        self.assessor = Assessor.objects.create_user(
-            email='assessor_1@gmail.com',
-            password='password12A',
-            first_name='Assessor',
-            last_name='A',
-            phone_number='+12312312312',
->>>>>>> c6e572f3
             associated_company=self.company,
             authentication_service=AuthenticationService.DEFAULT.value
         )
 
-<<<<<<< HEAD
         self.assessor_2 = Assessor.objects.create_user(
             email='assessor2@assessor.com',
             password='password',
@@ -2102,105 +2019,4 @@
         self.assertEqual(response.status_code, HTTPStatus.OK)
         response_content = json.loads(response.content)
         self.assertEqual(response_content[0].get("name"), self.assessment_tool.name)
-        self.assertEqual(response_content[0].get("description"), self.assessment_tool.description)
-=======
-        self.assessment_event.add_participant(
-            assessee=self.assessee,
-            assessor=self.assessor
-        )
-
-        self.expected_flow_tool_data = {
-            'name': self.assignment.name,
-            'description': self.assignment.description,
-            'type': 'assignment',
-            'additional_info': {
-                'duration': self.assignment.duration_in_minutes,
-                'expected_file_format': self.assignment.expected_file_format
-            },
-            'id': str(self.assignment.assessment_id),
-            'released_time': str(self.tool_1_release_time),
-            'end_working_time': str(datetime.time(12, 30))
-        }
-
-    def test_get_end_working_time_of_assignment(self):
-        expected_end_work_time = datetime.time(12, 30)
-        returned_time = self.assignment.get_end_working_time(self.tool_1_release_time)
-        self.assertEqual(returned_time, expected_end_work_time)
-
-    @freeze_time("2012-01-14 10:29")
-    def test_release_time_has_passed_when_time_has_not_passed(self):
-        test_flow_tool = self.test_flow.testflowtool_set.all()[0]
-        self.assertFalse(test_flow_tool.release_time_has_passed())
-
-    @freeze_time("2012-01-14 10:30")
-    def test_release_time_has_passed_when_time_has_passed(self):
-        test_flow_tool = self.test_flow.testflowtool_set.all()[0]
-        self.assertTrue(test_flow_tool.release_time_has_passed())
-
-    def test_get_released_tool_data_when_tool_is_assignment(self):
-        test_flow_tool = self.test_flow.testflowtool_set.all()[0]
-        test_flow_tool_data = test_flow_tool.get_released_tool_data()
-        self.assertDictEqual(test_flow_tool_data, self.expected_flow_tool_data)
-
-    @freeze_time("2012-01-14 10:45")
-    def test_get_released_assignment_when_assignment_should_be_released(self):
-        released_assignments_data = self.assessment_event.get_released_assignments()
-        self.assertEqual(released_assignments_data, [self.expected_flow_tool_data])
-
-    @freeze_time("2012-01-14 10:29")
-    def test_get_released_assignment_when_assignment_should_not_be_released(self):
-        released_assignments_data = self.assessment_event.get_released_assignments()
-        self.assertEqual(released_assignments_data, [])
-
-    def test_get_all_active_assignment_when_event_id_is_invalid(self):
-        invalid_event_id = str(uuid.uuid4())
-        response = fetch_all_active_assignment(invalid_event_id, authenticated_user=self.assessee)
-        self.assertEqual(response.status_code, HTTPStatus.BAD_REQUEST)
-        response_content = json.loads(response.content)
-        self.assertEqual(response_content.get('message'), f'Assessment with id {invalid_event_id} does not exist')
-
-    @freeze_time("2022-02-27")
-    def test_get_all_active_assignment_when_event_is_not_active(self):
-        response = fetch_all_active_assignment(
-            event_id=str(self.assessment_event.event_id),
-            authenticated_user=self.assessee
-        )
-        self.assertEqual(response.status_code, HTTPStatus.BAD_REQUEST)
-        response_content = json.loads(response.content)
-        self.assertEqual(
-            response_content.get('message'),
-            f'Assessment with id {str(self.assessment_event.event_id)} is not active'
-        )
-
-    @freeze_time("2022-03-30 11:00:00")
-    def test_get_all_active_assignment_when_user_not_assessee(self):
-        response = fetch_all_active_assignment(
-            event_id=str(self.assessment_event.event_id),
-            authenticated_user=self.assessor
-        )
-        self.assertEqual(response.status_code, HTTPStatus.UNAUTHORIZED)
-        response_content = json.loads(response.content)
-        self.assertEqual(
-            response_content.get('message'),
-            f'User with email {self.assessor.email} is not an assessee'
-        )
-
-    @freeze_time("2022-03-30 11:00:00")
-    def test_get_all_active_assignment_when_user_is_not_a_participant(self):
-        response = fetch_all_active_assignment(
-            event_id=str(self.assessment_event.event_id),
-            authenticated_user=self.assessee_2
-        )
-        self.assertEqual(response.status_code, HTTPStatus.FORBIDDEN)
-
-    @freeze_time("2022-03-30 11:00:00")
-    def test_get_all_active_assignment_when_request_is_valid(self):
-        response = fetch_all_active_assignment(
-            event_id=str(self.assessment_event.event_id),
-            authenticated_user=self.assessee
-        )
-        self.assertEqual(response.status_code, HTTPStatus.OK)
-        response_content = json.loads(response.content)
-        self.assertTrue(isinstance(response_content, list))
-        self.assertEqual(response_content, [self.expected_flow_tool_data])
->>>>>>> c6e572f3
+        self.assertEqual(response_content[0].get("description"), self.assessment_tool.description)