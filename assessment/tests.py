--- conflicted
+++ resolved
@@ -46,13 +46,13 @@
     InteractiveQuizSerializer,
     InteractiveQuiz, MultipleChoiceQuestionSerializer, TextQuestionSerializer,
     VideoConferenceRoom,
-<<<<<<< HEAD
-    AssignmentAttempt, AssessmentEventSerializer, InteractiveQuizAttempt, MultipleChoiceAnswerOptionAttempt,
-    TextQuestionAttempt
-=======
     AssignmentAttempt,
-    PolymorphicAssessmentToolSerializer
->>>>>>> 3f825663
+    AssessmentEventSerializer,
+    InteractiveQuizAttempt,
+    MultipleChoiceAnswerOptionAttempt,
+    TextQuestionAttempt,
+    PolymorphicAssessmentToolSerializer,
+    AssignmentAttempt,
 )
 from .services import (
     assessment, utils,
@@ -114,7 +114,6 @@
 OK_RESPONSE_STATUS_CODE = 200
 
 
-
 class AssessmentTest(TestCase):
     def setUp(self) -> None:
         self.company = Company.objects.create_user(
@@ -523,16 +522,12 @@
         self.assertEqual(response_content.get('owning_company_name'), self.company.company_name)
 
 
-
-
 def fetch_and_get_response(path, request_data, authenticated_user):
     client = APIClient()
     client.force_authenticate(user=authenticated_user)
     request_data_json = json.dumps(request_data)
     response = client.post(path, data=request_data_json, content_type=REQUEST_CONTENT_TYPE)
     return response
-
-
 
 
 class TestFlowTest(TestCase):
@@ -2845,8 +2840,7 @@
         if assignment_attempt:
             del assignment_attempt
 
-        downloaded_file = assessment_event_attempt.download_assignment_attempt(self.assessment_event, self.assignment,
-                                                                               self.assessee)
+        downloaded_file = assessment_event_attempt.download_assignment_attempt(self.assessment_event, self.assignment, self.assessee)
         self.assertIsNone(downloaded_file)
         mocked_download.assert_not_called()
 
@@ -2967,8 +2961,7 @@
         if not assignment_attempt:
             assignment_attempt = event_participation.create_assignment_attempt(self.assignment)
             assignment_attempt.update_file_name('report2385.pdf')
-        mocked_download.return_value = SimpleUploadedFile(assignment_attempt.get_file_name(), b'Hello World',
-                                                          content_type=APPLICATION_PDF)
+        mocked_download.return_value = SimpleUploadedFile(assignment_attempt.get_file_name(), b'Hello World', content_type=APPLICATION_PDF)
 
         client = APIClient()
         client.force_authenticate(user=self.assessee)
@@ -2979,8 +2972,7 @@
         response = client.get(parameterized_url)
         self.assertEqual(response.status_code, HTTPStatus.OK)
         headers = response.headers
-        self.assertEqual(headers.get('content-disposition'),
-                         f'attachment; filename="{assignment_attempt.get_file_name()}"')
+        self.assertEqual(headers.get('content-disposition'), f'attachment; filename="{assignment_attempt.get_file_name()}"')
 
     @freeze_time("2022-11-25 12:00:00")
     @patch.object(google_storage, 'download_file_from_google_bucket')
@@ -3011,8 +3003,7 @@
 
     @freeze_time('2022-11-25 11:49:59')
     @patch.object(google_storage, 'upload_file_to_google_bucket')
-    def test_serve_submit_assignment_when_assignment_has_not_been_released_and_deadline_has_not_passed(self,
-                                                                                                       mock_upload):
+    def test_serve_submit_assignment_when_assignment_has_not_been_released_and_deadline_has_not_passed(self, mock_upload):
         response = submit_file_and_get_request(self.request_data, authenticated_user=self.assessee)
         self.assertEqual(response.status_code, HTTPStatus.BAD_REQUEST)
         response_content = json.loads(response.content)
@@ -3358,7 +3349,6 @@
             mocked_check.assert_called_with(self.assignment)
 
 
-<<<<<<< HEAD
 def submit_answers_and_get_request(request_data, authenticated_user):
     client = APIClient()
     client.force_authenticate(user=authenticated_user)
@@ -3730,7 +3720,9 @@
 
         created_attempt = self.event_participation.get_interactive_quiz_attempt(self.interactive_quiz)
         self.assertEqual(created_attempt.submitted_time, datetime.datetime.now(tz=pytz.utc))
-=======
+
+
+
 def fetch_progress_data_of_assessee(event_id, assessee_email, authenticated_user):
     client = APIClient()
     client.force_authenticate(user=authenticated_user)
@@ -4002,5 +3994,4 @@
         self.assertEqual(response.status_code, HTTPStatus.OK)
         response_content = json.loads(response.content)
         self.assertEqual(response_content, [attempt_data])
-        temporary_attempt.delete()
->>>>>>> 3f825663
+        temporary_attempt.delete()