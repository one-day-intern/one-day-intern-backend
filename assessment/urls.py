--- conflicted
+++ resolved
@@ -4,10 +4,7 @@
     serve_create_assignment,
     serve_create_test_flow,
     serve_create_assessment_event,
-<<<<<<< HEAD
-=======
     serve_get_all_active_assignment,
->>>>>>> 321c8a33
     serve_create_interactive_quiz,
     serve_add_assessment_event_participant,
     serve_subscribe_to_assessment_flow
