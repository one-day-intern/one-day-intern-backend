from django.urls import path
from .views import (
    serve_get_assessment_tool,
    serve_create_assignment,
    serve_create_test_flow,
    serve_create_assessment_event,
<<<<<<< HEAD
    serve_add_assessment_event_participant,
    serve_subscribe_to_assessment_flow,
    serve_get_all_active_assignment
=======
    serve_create_interactive_quiz,
    serve_add_assessment_event_participant,
    serve_subscribe_to_assessment_flow
>>>>>>> 372a033d
)

urlpatterns = [
    path('tools/', serve_get_assessment_tool),
    path('create/assignment/', serve_create_assignment),
    path('create/interactive-quiz/', serve_create_interactive_quiz),
    path('test-flow/create/', serve_create_test_flow, name='test-flow-create'),
    path('assessment-event/create/', serve_create_assessment_event, name='assessment-event-create'),
    path('assessment-event/add-participant/', serve_add_assessment_event_participant, name='event-add-participation'),
    path('assessment-event/subscribe/', serve_subscribe_to_assessment_flow, name='event-subscription'),
<<<<<<< HEAD
    path('assessment-event/released-assignments/', serve_get_all_active_assignment, name='event-active-assignments'),
=======
>>>>>>> 372a033d
]<|MERGE_RESOLUTION|>--- conflicted
+++ resolved
@@ -4,15 +4,10 @@
     serve_create_assignment,
     serve_create_test_flow,
     serve_create_assessment_event,
-<<<<<<< HEAD
-    serve_add_assessment_event_participant,
-    serve_subscribe_to_assessment_flow,
-    serve_get_all_active_assignment
-=======
+    serve_get_all_active_assignment,
     serve_create_interactive_quiz,
     serve_add_assessment_event_participant,
     serve_subscribe_to_assessment_flow
->>>>>>> 372a033d
 )
 
 urlpatterns = [
@@ -23,8 +18,5 @@
     path('assessment-event/create/', serve_create_assessment_event, name='assessment-event-create'),
     path('assessment-event/add-participant/', serve_add_assessment_event_participant, name='event-add-participation'),
     path('assessment-event/subscribe/', serve_subscribe_to_assessment_flow, name='event-subscription'),
-<<<<<<< HEAD
     path('assessment-event/released-assignments/', serve_get_all_active_assignment, name='event-active-assignments'),
-=======
->>>>>>> 372a033d
 ]