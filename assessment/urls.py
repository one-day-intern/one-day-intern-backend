from django.urls import path
<<<<<<< HEAD
from .views import serve_create_assignment, serve_create_interactive_quiz, \
    serve_create_test_flow, serve_create_assessment_event
=======
from .views import (
    serve_create_assignment,
    serve_create_test_flow,
    serve_create_assessment_event,
    serve_add_assessment_event_participant
)
>>>>>>> 3f7de650


urlpatterns = [
    path('create/assignment/', serve_create_assignment),
    path('create/interactive-quiz/', serve_create_interactive_quiz),
    path('test-flow/create/', serve_create_test_flow, name='test-flow-create'),
    path('assessment-event/create/', serve_create_assessment_event, name='assessment-event-create'),
    path('assessment-event/add-participant/', serve_add_assessment_event_participant, name='event-add-participation'),
]<|MERGE_RESOLUTION|>--- conflicted
+++ resolved
@@ -1,16 +1,11 @@
 from django.urls import path
-<<<<<<< HEAD
-from .views import serve_create_assignment, serve_create_interactive_quiz, \
-    serve_create_test_flow, serve_create_assessment_event
-=======
 from .views import (
     serve_create_assignment,
     serve_create_test_flow,
     serve_create_assessment_event,
-    serve_add_assessment_event_participant
+    serve_add_assessment_event_participant,
+    serve_create_interactive_quiz
 )
->>>>>>> 3f7de650
-
 
 urlpatterns = [
     path('create/assignment/', serve_create_assignment),
