--- conflicted
+++ resolved
@@ -3,12 +3,9 @@
     serve_create_assignment,
     serve_create_test_flow,
     serve_create_assessment_event,
+    serve_create_interactive_quiz,
     serve_add_assessment_event_participant,
-<<<<<<< HEAD
     serve_subscribe_to_assessment_flow
-=======
-    serve_create_interactive_quiz
->>>>>>> befb6643
 )
 
 urlpatterns = [
