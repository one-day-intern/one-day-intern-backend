from django.contrib.auth.models import User
from django.core.exceptions import ValidationError, ObjectDoesNotExist
from one_day_intern.decorators import catch_exception_and_convert_to_invalid_request_decorator
from one_day_intern.exceptions import RestrictedAccessException, InvalidRequestException
from one_day_intern.settings import GOOGLE_BUCKET_BASE_DIRECTORY, GOOGLE_STORAGE_BUCKET_NAME
from users.models import Assessee, Assessor
from .participation_validators import validate_user_participation
from ..exceptions.exceptions import EventDoesNotExist, AssessmentToolDoesNotExist
<<<<<<< HEAD
from ..models import AssessmentEvent, AssignmentAttempt, Assignment, AssessmentTool, InteractiveQuiz, \
    InteractiveQuizAttempt, Question, MultipleChoiceAnswerOptionAttempt, MultipleChoiceAnswerOption, TextQuestionAttempt
=======
from ..models import (
    AssessmentEvent,
    AssignmentAttempt,
    Assignment,
    AssessmentTool,
    InteractiveQuiz,
    InteractiveQuizAttempt,
    Question,
    MultipleChoiceAnswerOptionAttempt,
    MultipleChoiceAnswerOption,
    TextQuestionAttempt,
    ResponseTest
)
>>>>>>> 796d9b76
from .TaskGenerator import TaskGenerator
from . import utils, google_storage
import mimetypes

ASSOCIATED_TOOL_NOT_FOUND = 'Assessment tool associated with event does not exist'
ASSESEE_NOT_PART_OF_EVENT = 'Assessee with email {} is not part of assessment with id {}'


def subscribe_to_assessment_flow(request_data, user) -> TaskGenerator:
    event = utils.get_active_assessment_event_from_id(request_data.get('assessment-event-id'))
    assessee = utils.get_assessee_from_user(user)
    validate_user_participation(event, assessee)
    return event.get_task_generator()


@catch_exception_and_convert_to_invalid_request_decorator(exception_types=EventDoesNotExist)
def get_all_active_response_test(request_data: dict, user: User):
    event = utils.get_active_assessment_event_from_id(request_data.get('assessment-event-id'))
    assessee = utils.get_assessee_from_user(user)
    validate_user_participation(event, assessee)
    return event.get_released_response_tests()


@catch_exception_and_convert_to_invalid_request_decorator(exception_types=EventDoesNotExist)
def get_all_active_assignment(request_data: dict, user: User):
    event = utils.get_active_assessment_event_from_id(request_data.get('assessment-event-id'))
    assessee = utils.get_assessee_from_user(user)
    validate_user_participation(event, assessee)
    return event.get_released_assignments()


def get_response_test_attempt(event: AssessmentEvent, response_test: ResponseTest, assessee: Assessee):
    assessee_participation = event.get_assessment_event_participation_by_assessee(assessee)
    found_attempt = assessee_participation.get_response_test_attempt(response_test)
    return found_attempt


def validate_response_test_has_not_been_attempted(event: AssessmentEvent, response_test: ResponseTest,
                                                  assessee: Assessee):
    found_attempt = get_response_test_attempt(event, response_test, assessee)
    if found_attempt:
        raise InvalidRequestException(f'Response test with id {response_test.assessment_id} has been attempted')


def save_response_test_response(event: AssessmentEvent, response_test: ResponseTest, assessee: Assessee, request_data):
    event_participation = event.get_assessment_event_participation_by_assessee(assessee)
    response_test_attempt = event_participation.create_response_test_attempt(response_test)
    response_test_attempt.set_subject(request_data.get('subject'))
    response_test_attempt.set_response(request_data.get('response'))


@catch_exception_and_convert_to_invalid_request_decorator(exception_types=ObjectDoesNotExist)
def submit_response_test(request_data, user):
    event = utils.get_active_assessment_event_from_id(request_data.get('assessment-event-id'))
    assessee = utils.get_assessee_from_user(user)
    validate_user_participation(event, assessee)
    assessment_tool = event.get_assessment_tool_from_assessment_id(assessment_id=request_data.get('assessment-tool-id'))
    validate_attempt_is_submittable(assessment_tool, event)
    validate_tool_is_response_test(assessment_tool)
    validate_response_test_has_not_been_attempted(event, assessment_tool, assessee)
    save_response_test_response(event, assessment_tool, assessee, request_data)


def validate_tool_is_response_test(assessment_tool):
    if not assessment_tool:
        raise InvalidRequestException(ASSOCIATED_TOOL_NOT_FOUND)
    if not isinstance(assessment_tool, ResponseTest):
        raise InvalidRequestException(f'Assessment tool with id {assessment_tool.assessment_id} is not a response test')


@catch_exception_and_convert_to_invalid_request_decorator(exception_types=ObjectDoesNotExist)
def get_submitted_response_test(request_data: dict, user: User):
    event = utils.get_active_assessment_event_from_id(request_data.get('assessment-event-id'))
    assessee = utils.get_assessee_from_user(user)
    validate_user_participation(event, assessee)
    assessment_tool = event.get_assessment_tool_from_assessment_id(assessment_id=request_data.get('assessment-tool-id'))
    validate_tool_is_response_test(assessment_tool)
    response_test_attempt = get_response_test_attempt(event, response_test=assessment_tool, assessee=assessee)
    return response_test_attempt


@catch_exception_and_convert_to_invalid_request_decorator(exception_types=EventDoesNotExist)
def get_assessment_event_data(request_data, user: User):
    event = utils.get_active_assessment_event_from_id(request_data.get('assessment-event-id'))
    assessee = utils.get_assessee_from_user(user)
    validate_user_participation(event, assessee)
    return event


def get_or_create_assignment_attempt(event: AssessmentEvent, assignment: Assignment, assessee: Assessee):
    assessee_participation = event.get_assessment_event_participation_by_assessee(assessee)
    found_attempt = assessee_participation.get_assignment_attempt(assignment)

    if found_attempt:
        return found_attempt
    else:
        return assessee_participation.create_assignment_attempt(assignment)


def validate_attempt_is_submittable(assessment_tool: AssessmentTool, event: AssessmentEvent):
    if not event.check_if_tool_is_submittable(assessment_tool):
        raise InvalidRequestException('Assessment is not accepting submissions at this time')


def validate_submission(assessment_tool, file_name):
    if assessment_tool is None:
        raise InvalidRequestException(ASSOCIATED_TOOL_NOT_FOUND)

    if not isinstance(assessment_tool, Assignment):
        raise InvalidRequestException(f'Assessment tool with id {assessment_tool.assessment_id} is not an assignment')

    if not file_name:
        raise InvalidRequestException('File name should not be empty')

    try:
        file_prefix = utils.get_prefix_from_file_name(file_name)
        if assessment_tool.expected_file_format and file_prefix != assessment_tool.expected_file_format:
            raise InvalidRequestException(
                f'File type does not match expected format (expected {assessment_tool.expected_file_format})'
            )

    except ValueError as exception:
        raise InvalidRequestException(str(exception))


def save_assignment_attempt(event: AssessmentEvent, assignment: Assignment, assessee: Assessee, file_to_be_uploaded):
    assignment_attempt: AssignmentAttempt = get_or_create_assignment_attempt(event, assignment, assessee)
    cloud_storage_file_name = f'{GOOGLE_BUCKET_BASE_DIRECTORY}/' \
                              f'{event.event_id}/' \
                              f'{assignment_attempt.tool_attempt_id}.{assignment.expected_file_format}'
    google_storage.upload_file_to_google_bucket(
        cloud_storage_file_name,
        GOOGLE_STORAGE_BUCKET_NAME,
        file_to_be_uploaded
    )
    assignment_attempt.update_attempt_cloud_directory(cloud_storage_file_name)
    assignment_attempt.update_file_name(file_to_be_uploaded.name)


@catch_exception_and_convert_to_invalid_request_decorator(
    exception_types=(AssessmentToolDoesNotExist, EventDoesNotExist, ValidationError))
def submit_assignment(request_data, file, user):
    event = utils.get_active_assessment_event_from_id(request_data.get('assessment-event-id'))
    assessee = utils.get_assessee_from_user(user)
    validate_user_participation(event, assessee)
    assessment_tool = \
        event.get_assessment_tool_from_assessment_id(assessment_id=request_data.get('assessment-tool-id'))
    validate_submission(assessment_tool, file.name)
    validate_attempt_is_submittable(assessment_tool, event)
    save_assignment_attempt(event, assessment_tool, assessee, file)


def validate_tool_is_assignment(assessment_tool):
    if not isinstance(assessment_tool, Assignment):
        raise InvalidRequestException(f'Assessment tool with id {assessment_tool.assessment_id} is not an assignment')


def download_assignment_attempt(event: AssessmentEvent, assignment: Assignment, assessee: Assessee):
    event_participation = event.get_assessment_event_participation_by_assessee(assessee)
    assignment_attempt = event_participation.get_assignment_attempt(assignment)

    if assignment_attempt:
        cloud_storage_file_name = f'{GOOGLE_BUCKET_BASE_DIRECTORY}/' \
                                  f'{event.event_id}/' \
                                  f'{assignment_attempt.tool_attempt_id}.{assignment.expected_file_format}'
        expected_content_type = mimetypes.guess_type(assignment_attempt.filename)[0]
        downloaded_file = google_storage.download_file_from_google_bucket(
            cloud_storage_file_name,
            GOOGLE_STORAGE_BUCKET_NAME,
            assignment_attempt.filename,
            expected_content_type
        )
        return downloaded_file
    else:
        return None


@catch_exception_and_convert_to_invalid_request_decorator(
    exception_types=(EventDoesNotExist, AssessmentToolDoesNotExist))
def get_submitted_assignment(request_data, user):
    event = utils.get_active_assessment_event_from_id(request_data.get('assessment-event-id'))
    assessee = utils.get_assessee_from_user(user)
    validate_user_participation(event, assessee)
    assessment_tool = event.get_assessment_tool_from_assessment_id(
        assessment_id=request_data.get('assessment-tool-id'))
    validate_tool_is_assignment(assessment_tool)
    downloaded_file = download_assignment_attempt(event, assessment_tool, assessee)
    return downloaded_file


def get_or_create_interactive_quiz_attempt(event: AssessmentEvent, interactive_quiz: InteractiveQuiz,
                                           assessee: Assessee):
    assessee_participation = event.get_assessment_event_participation_by_assessee(assessee)
    found_attempt = assessee_participation.get_interactive_quiz_attempt(interactive_quiz)

    if found_attempt:
        return found_attempt
    else:
        return assessee_participation.create_interactive_quiz_attempt(interactive_quiz)


def validate_interactive_quiz_submission(assessment_tool):
    if assessment_tool is None:
        raise InvalidRequestException(ASSOCIATED_TOOL_NOT_FOUND)

    if not isinstance(assessment_tool, InteractiveQuiz):
        raise InvalidRequestException(f'Assessment tool with id {assessment_tool.assessment_id} '
                                      f'is not an interactive quiz')


def update_question_attempt(question, answer):
    question_type = question.question_type
    if question_type == "multiple_choice":
        answer_option_attempt = MultipleChoiceAnswerOptionAttempt.objects.get(
            answer_option_id=answer['answer-option-id'])
        answer_option_attempt.set_answer_option(answer['answer-option-id'])
    else:
        text_question_attempt = TextQuestionAttempt.objects.get(question=question)
        text_question_attempt.set_answer(answer['text-answer'])


def create_question_attempt(question, answer, interactive_quiz_attempt):
    question_type = question.question_type

    if question_type == "multiple_choice":
        answer_option = MultipleChoiceAnswerOption.objects.get(answer_option_id=answer['answer-option-id'])
        MultipleChoiceAnswerOptionAttempt.objects.create(
            question=question,
            interactive_quiz_attempt=interactive_quiz_attempt,
            is_answered=True,
            selected_option=answer_option
        )
    else:
        text_answer = answer['text-answer']
        if text_answer != '':
            TextQuestionAttempt.objects.create(
                question=question,
                interactive_quiz_attempt=interactive_quiz_attempt,
                is_answered=True,
                answer=text_answer
            )


def save_answer_attempts(interactive_quiz_attempt, attempt):
    answer_attempts = attempt['answers']
    for answer in answer_attempts:
        question_attempt = interactive_quiz_attempt.get_question_attempt(answer['question-id'])
        if question_attempt:
            question = Question.objects.get(question_id=answer['question-id'])
            update_question_attempt(question, answer)
        else:
            question = Question.objects.get(question_id=answer['question-id'])
            create_question_attempt(question, answer, interactive_quiz_attempt)


def save_interactive_quiz_attempt(event: AssessmentEvent, interactive_quiz: InteractiveQuiz, assessee: Assessee,
                                  attempt):
    interactive_quiz_attempt: InteractiveQuizAttempt = get_or_create_interactive_quiz_attempt(event,
                                                                                              interactive_quiz,
                                                                                              assessee)
    save_answer_attempts(interactive_quiz_attempt, attempt)


def submit_interactive_quiz_answers(request_data, user):
    try:
        event = utils.get_active_assessment_event_from_id(request_data.get('assessment-event-id'))
        assessee = utils.get_assessee_from_user(user)
        validate_user_participation(event, assessee)
<<<<<<< HEAD
        assessment_tool = event.get_assessment_tool_from_assessment_id(
            assessment_id=request_data.get('assessment-tool-id'))
        validate_tool_is_assignment(assessment_tool)
        downloaded_file = download_assignment_attempt(event, assessment_tool, assessee)
        return downloaded_file
    except (EventDoesNotExist, AssessmentToolDoesNotExist) as exception:
        raise InvalidRequestException(str(exception))


def get_or_create_interactive_quiz_attempt(event: AssessmentEvent, interactive_quiz: InteractiveQuiz,
                                           assessee: Assessee):
    assessee_participation = event.get_assessment_event_participation_by_assessee(assessee)
    found_attempt = assessee_participation.get_interactive_quiz_attempt(interactive_quiz)

    if found_attempt:
        return found_attempt
    else:
        return assessee_participation.create_interactive_quiz_attempt(interactive_quiz)


def validate_interactive_quiz_submission(assessment_tool):
    if assessment_tool is None:
        raise InvalidRequestException('Assessment tool associated with event does not exist')

    if not isinstance(assessment_tool, InteractiveQuiz):
        raise InvalidRequestException(f'Assessment tool with id {assessment_tool.assessment_id} '
                                      f'is not an interactive quiz')


def save_answer_attempts(interactive_quiz_attempt, attempt):
    answer_attempts = attempt['answers']
    for answer in answer_attempts:
        question_attempt = interactive_quiz_attempt.get_question_attempt(answer['question-id'])
        if question_attempt:
            question = Question.objects.get(question_id=answer['question-id'])
            question_type = question.question_type
            if question_type == "multiple_choice":
                answer_option_attempt = MultipleChoiceAnswerOptionAttempt.objects.get(answer_option_id=answer['answer-option-id'])
                answer_option_attempt.set_answer_option(answer['answer-option-id'])
            else:
                text_question_attempt = TextQuestionAttempt.objects.get(question=question)
                text_question_attempt.set_answer(answer['text-answer'])
        else:
            question = Question.objects.get(question_id=answer['question-id'])
            question_type = question.question_type

            if question_type == "multiple_choice":
                answer_option = MultipleChoiceAnswerOption.objects.get(answer_option_id=answer['answer-option-id'])
                MultipleChoiceAnswerOptionAttempt.objects.create(
                    question=question,
                    interactive_quiz_attempt=interactive_quiz_attempt,
                    is_answered=True,
                    selected_option=answer_option
                )
            else:
                text_answer = answer['text-answer']
                if text_answer != '':
                    TextQuestionAttempt.objects.create(
                        question=question,
                        interactive_quiz_attempt=interactive_quiz_attempt,
                        is_answered=True,
                        answer=text_answer
                    )


def save_interactive_quiz_attempt(event: AssessmentEvent, interactive_quiz: InteractiveQuiz, assessee: Assessee,
                                  attempt):
    interactive_quiz_attempt: InteractiveQuizAttempt = get_or_create_interactive_quiz_attempt(event,
                                                                                              interactive_quiz,
                                                                                              assessee)
    save_answer_attempts(interactive_quiz_attempt, attempt)


def submit_interactive_quiz_answers(request_data, user):
    try:
        event = utils.get_active_assessment_event_from_id(request_data.get('assessment-event-id'))
        assessee = utils.get_assessee_from_user(user)
        validate_user_participation(event, assessee)
=======
>>>>>>> 796d9b76
        assessment_tool = \
            event.get_assessment_tool_from_assessment_id(assessment_id=request_data.get('assessment-tool-id'))
        validate_interactive_quiz_submission(assessment_tool)
        validate_attempt_is_submittable(assessment_tool, event)
        save_interactive_quiz_attempt(event, assessment_tool, assessee, request_data)

    except (AssessmentToolDoesNotExist, EventDoesNotExist, ValidationError) as exception:
        raise InvalidRequestException(str(exception))


def submit_interactive_quiz(request_data, user):
    try:
        event = utils.get_active_assessment_event_from_id(request_data.get('assessment-event-id'))
        assessee = utils.get_assessee_from_user(user)
        validate_user_participation(event, assessee)
        assessment_tool = \
            event.get_assessment_tool_from_assessment_id(assessment_id=request_data.get('assessment-tool-id'))
        interactive_quiz_attempt = get_or_create_interactive_quiz_attempt(event,
                                                                          assessment_tool,
                                                                          assessee)

        interactive_quiz_attempt.set_submitted_time()

    except (AssessmentToolDoesNotExist, EventDoesNotExist, ValidationError) as exception:
        raise InvalidRequestException(str(exception))<|MERGE_RESOLUTION|>--- conflicted
+++ resolved
@@ -6,10 +6,6 @@
 from users.models import Assessee, Assessor
 from .participation_validators import validate_user_participation
 from ..exceptions.exceptions import EventDoesNotExist, AssessmentToolDoesNotExist
-<<<<<<< HEAD
-from ..models import AssessmentEvent, AssignmentAttempt, Assignment, AssessmentTool, InteractiveQuiz, \
-    InteractiveQuizAttempt, Question, MultipleChoiceAnswerOptionAttempt, MultipleChoiceAnswerOption, TextQuestionAttempt
-=======
 from ..models import (
     AssessmentEvent,
     AssignmentAttempt,
@@ -23,7 +19,6 @@
     TextQuestionAttempt,
     ResponseTest
 )
->>>>>>> 796d9b76
 from .TaskGenerator import TaskGenerator
 from . import utils, google_storage
 import mimetypes
@@ -292,87 +287,6 @@
         event = utils.get_active_assessment_event_from_id(request_data.get('assessment-event-id'))
         assessee = utils.get_assessee_from_user(user)
         validate_user_participation(event, assessee)
-<<<<<<< HEAD
-        assessment_tool = event.get_assessment_tool_from_assessment_id(
-            assessment_id=request_data.get('assessment-tool-id'))
-        validate_tool_is_assignment(assessment_tool)
-        downloaded_file = download_assignment_attempt(event, assessment_tool, assessee)
-        return downloaded_file
-    except (EventDoesNotExist, AssessmentToolDoesNotExist) as exception:
-        raise InvalidRequestException(str(exception))
-
-
-def get_or_create_interactive_quiz_attempt(event: AssessmentEvent, interactive_quiz: InteractiveQuiz,
-                                           assessee: Assessee):
-    assessee_participation = event.get_assessment_event_participation_by_assessee(assessee)
-    found_attempt = assessee_participation.get_interactive_quiz_attempt(interactive_quiz)
-
-    if found_attempt:
-        return found_attempt
-    else:
-        return assessee_participation.create_interactive_quiz_attempt(interactive_quiz)
-
-
-def validate_interactive_quiz_submission(assessment_tool):
-    if assessment_tool is None:
-        raise InvalidRequestException('Assessment tool associated with event does not exist')
-
-    if not isinstance(assessment_tool, InteractiveQuiz):
-        raise InvalidRequestException(f'Assessment tool with id {assessment_tool.assessment_id} '
-                                      f'is not an interactive quiz')
-
-
-def save_answer_attempts(interactive_quiz_attempt, attempt):
-    answer_attempts = attempt['answers']
-    for answer in answer_attempts:
-        question_attempt = interactive_quiz_attempt.get_question_attempt(answer['question-id'])
-        if question_attempt:
-            question = Question.objects.get(question_id=answer['question-id'])
-            question_type = question.question_type
-            if question_type == "multiple_choice":
-                answer_option_attempt = MultipleChoiceAnswerOptionAttempt.objects.get(answer_option_id=answer['answer-option-id'])
-                answer_option_attempt.set_answer_option(answer['answer-option-id'])
-            else:
-                text_question_attempt = TextQuestionAttempt.objects.get(question=question)
-                text_question_attempt.set_answer(answer['text-answer'])
-        else:
-            question = Question.objects.get(question_id=answer['question-id'])
-            question_type = question.question_type
-
-            if question_type == "multiple_choice":
-                answer_option = MultipleChoiceAnswerOption.objects.get(answer_option_id=answer['answer-option-id'])
-                MultipleChoiceAnswerOptionAttempt.objects.create(
-                    question=question,
-                    interactive_quiz_attempt=interactive_quiz_attempt,
-                    is_answered=True,
-                    selected_option=answer_option
-                )
-            else:
-                text_answer = answer['text-answer']
-                if text_answer != '':
-                    TextQuestionAttempt.objects.create(
-                        question=question,
-                        interactive_quiz_attempt=interactive_quiz_attempt,
-                        is_answered=True,
-                        answer=text_answer
-                    )
-
-
-def save_interactive_quiz_attempt(event: AssessmentEvent, interactive_quiz: InteractiveQuiz, assessee: Assessee,
-                                  attempt):
-    interactive_quiz_attempt: InteractiveQuizAttempt = get_or_create_interactive_quiz_attempt(event,
-                                                                                              interactive_quiz,
-                                                                                              assessee)
-    save_answer_attempts(interactive_quiz_attempt, attempt)
-
-
-def submit_interactive_quiz_answers(request_data, user):
-    try:
-        event = utils.get_active_assessment_event_from_id(request_data.get('assessment-event-id'))
-        assessee = utils.get_assessee_from_user(user)
-        validate_user_participation(event, assessee)
-=======
->>>>>>> 796d9b76
         assessment_tool = \
             event.get_assessment_tool_from_assessment_id(assessment_id=request_data.get('assessment-tool-id'))
         validate_interactive_quiz_submission(assessment_tool)
