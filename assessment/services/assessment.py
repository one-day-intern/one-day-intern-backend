from django.contrib.auth.models import User
from one_day_intern.exceptions import (
    RestrictedAccessException,
    InvalidAssignmentRegistration,
    InvalidInteractiveQuizRegistration,
    InvalidResponseTestRegistration,
    InvalidVideoConferenceNotificationException
)
from users.models import Assessor, Company
from . import utils
from ..models import Assignment, MultipleChoiceQuestion, InteractiveQuiz, TextQuestion, ResponseTest, VideoConferenceNotification


def get_assessor_or_raise_exception(user: User):
    user_email = user.email
    found_assessors = Assessor.objects.filter(email=user_email)
    if len(found_assessors) > 0:
        return found_assessors[0]
    else:
        raise RestrictedAccessException(f'User {user_email} is not an assessor')


def get_assessor_or_company_or_raise_exception(user: User):
    user_email = user.email
    found_company = Company.objects.filter(email=user_email)
    found_assessors = Assessor.objects.filter(email=user_email)
    if len(found_assessors) > 0:
        return {
            "user": found_assessors[0],
            "type": "assessor"
        }
    if len(found_company) > 0:
        return {
            "user": found_company[0],
            "type": "company"
        }
    return RestrictedAccessException(f"User {user_email} is not a valid company or assessor")


def validate_assessment_tool(request_data):
    if not request_data.get('name'):
        raise InvalidAssignmentRegistration('Assessment name should not be empty')


def validate_assignment(request_data):
    if not request_data.get('duration_in_minutes'):
        raise InvalidAssignmentRegistration('Assignment should have duration')
    if not isinstance(request_data.get('duration_in_minutes'), int):
        raise InvalidAssignmentRegistration('Assignment duration must only be of type numeric')


def save_assignment_to_database(request_data: dict, assessor: Assessor):
    name = request_data.get('name')
    description = request_data.get('description')
    owning_company = assessor.associated_company
    expected_file_format = utils.sanitize_file_format(request_data.get('expected_file_format'))
    duration_in_minutes = request_data.get('duration_in_minutes')
    assignment = Assignment.objects.create(
        name=name,
        description=description,
        owning_company=owning_company,
        expected_file_format=expected_file_format,
        duration_in_minutes=duration_in_minutes
    )
    return assignment


def create_assignment(request_data, user):
    assessor = get_assessor_or_raise_exception(user)
    validate_assessment_tool(request_data)
    validate_assignment(request_data)
    assignment = save_assignment_to_database(request_data, assessor)
    return assignment


def validate_response_test(request_data):
    """
    response test MUST have subject and prompt
    """
    if len(request_data.get('prompt').split()) == 0:
        raise InvalidResponseTestRegistration('Prompt Should Not Be Empty')
    if len(request_data.get('subject').split()) == 0:
        raise InvalidResponseTestRegistration('Subject Should Not Be Empty')
    if len(request_data.get('sender').split()) == 0:
        raise InvalidResponseTestRegistration('Sender Should Not Be Empty')


def save_response_test_to_database(request_data: dict, assessor: Assessor):
    name = request_data.get('name')
    description = request_data.get('description')
    owning_company = assessor.associated_company
    prompt = request_data.get('prompt')
    subject = request_data.get('subject')
    sender = request_data.get('sender')
    assignment = ResponseTest.objects.create(
        name=name,
        description=description,
        owning_company=owning_company,
        prompt=prompt,
        subject=subject,
        sender=sender
    )
    return assignment


def create_response_test(request_data, user):
    assessor = get_assessor_or_raise_exception(user)
    validate_assessment_tool(request_data)
    validate_response_test(request_data)
    response_test = save_response_test_to_database(request_data, assessor)
    return response_test


<<<<<<< HEAD
=======
def validate_video_coference_notification(request_data):
    """
    Video Conference Notification Must Have Subject, Message, Time Release
    """
    if len(request_data.get('subject').split()) == 0:
        raise InvalidVideoConferenceNotificationException('Subject Should Not Be Empty')
    if len(request_data.get('message').split()) == 0:
        raise InvalidVideoConferenceNotificationException('Message Should Not Be Empty')


def save_video_conference_notification_to_database(request_data: dict, assessor: Assessor):
    name = request_data.get('name')
    description = request_data.get('description')
    owning_company = assessor.associated_company
    subject = request_data.get('subject')
    message = request_data.get('message')
    assignment = VideoConferenceNotification.objects.create(
        name=name,
        description=description,
        owning_company=owning_company,
        subject=subject,
        message=message,
    )
    return assignment


def create_video_conference_notification(request_data, user):
    assessor = get_assessor_or_raise_exception(user)
    validate_assessment_tool(request_data)
    validate_video_coference_notification(request_data)
    video_conference_notification = save_video_conference_notification_to_database(request_data, assessor)
    return video_conference_notification


>>>>>>> 796d9b76
def validate_interactive_quiz(request_data):
    if request_data.get('total_points') is None:
        raise InvalidInteractiveQuizRegistration('Interactive Quiz should have total points')
    if not isinstance(request_data.get('total_points'), int):
        raise InvalidInteractiveQuizRegistration('Interactive Quiz total points must only be of type numeric')

    if not request_data.get('duration_in_minutes'):
        raise InvalidInteractiveQuizRegistration('Interactive Quiz should have a duration')
    if not isinstance(request_data.get('duration_in_minutes'), int):
        raise InvalidInteractiveQuizRegistration('Interactive Quiz duration must only be of type numeric')


def save_question_to_database(question_data: dict, interactive_quiz: InteractiveQuiz):
    prompt = question_data.get('prompt')
    points = question_data.get('points')
    question_type = question_data.get('question_type')

    if question_type == 'multiple_choice':
        question = MultipleChoiceQuestion.objects.create(
            interactive_quiz=interactive_quiz,
            prompt=prompt,
            points=points,
            question_type=question_type
        )

        answers = question_data.get('answer_options')
        for answer in answers:
            question.save_answer_option_to_database(answer)
    else:
        answer_key = question_data.get('answer_key')

        question = TextQuestion.objects.create(
            interactive_quiz=interactive_quiz,
            prompt=prompt,
            points=points,
            question_type=question_type,
            answer_key=answer_key
        )
    return question


def save_interactive_quiz_to_database(request_data: dict, assessor: Assessor):
    name = request_data.get('name')
    description = request_data.get('description')
    owning_company = assessor.associated_company
    questions = request_data.get('questions')
    duration_in_minutes = request_data.get('duration_in_minutes')

    total_points = utils.get_interactive_quiz_total_points(questions)

    interactive_quiz = InteractiveQuiz.objects.create(
        name=name,
        description=description,
        owning_company=owning_company,
        total_points=total_points,
        duration_in_minutes=duration_in_minutes
    )

    return interactive_quiz


def validate_answer_option(answer):
    if not answer.get('content'):
        raise InvalidInteractiveQuizRegistration(f'Answer options should have content')

    if not isinstance(answer.get('correct'), bool):
        raise InvalidInteractiveQuizRegistration('Answer options should be either True or False')


def validate_question(question):
    if not question.get('prompt'):
        raise InvalidInteractiveQuizRegistration(f'Questions should have a prompt')

    if not question.get('question_type'):
        raise InvalidInteractiveQuizRegistration(f'Questions should have a type')

    if question.get('points') is None:
        raise InvalidInteractiveQuizRegistration('Question should have points')
    if not isinstance(question.get('points'), int):
        raise InvalidInteractiveQuizRegistration('Question points must only be of type numeric')

    if question.get('question_type') == 'multiple_choice':
        if len(question.get('answer_options')) <= 0:
            raise InvalidInteractiveQuizRegistration('Multiple Choice Questions should have answer options')

        true_option_counter = 0
        for answer in question.get('answer_options'):
            validate_answer_option(answer)
            true_option_counter += 1 if answer.get('correct') is True else 0

        if true_option_counter == 0 or true_option_counter > 1:
            raise InvalidInteractiveQuizRegistration('Multiple Choice Questions should one correct option')

    elif question.get('question_type') != 'text':
        raise InvalidInteractiveQuizRegistration('Question type should be either multiple choice or text')


def create_interactive_quiz(request_data, user):
    assessor = get_assessor_or_raise_exception(user)
    validate_assessment_tool(request_data)
    validate_interactive_quiz(request_data)

    questions = request_data.get('questions')
    for q in questions:
        validate_question(q)

    interactive_quiz = save_interactive_quiz_to_database(request_data, assessor)

    for q in questions:
        save_question_to_database(q, interactive_quiz)

    return interactive_quiz
<|MERGE_RESOLUTION|>--- conflicted
+++ resolved
@@ -111,8 +111,6 @@
     return response_test
 
 
-<<<<<<< HEAD
-=======
 def validate_video_coference_notification(request_data):
     """
     Video Conference Notification Must Have Subject, Message, Time Release
@@ -147,7 +145,6 @@
     return video_conference_notification
 
 
->>>>>>> 796d9b76
 def validate_interactive_quiz(request_data):
     if request_data.get('total_points') is None:
         raise InvalidInteractiveQuizRegistration('Interactive Quiz should have total points')
