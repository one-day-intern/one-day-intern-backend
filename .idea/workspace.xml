--- conflicted
+++ resolved
@@ -5,20 +5,6 @@
   </component>
   <component name="ChangeListManager">
     <list default="true" id="59072675-333c-455e-996f-0fb16b259492" name="Changes" comment="[GREEN] implement interactive quiz submission">
-<<<<<<< HEAD
-      <change afterPath="$PROJECT_DIR$/assessment/services/participation_validators.py" afterDir="false" />
-      <change afterPath="$PROJECT_DIR$/assessment/services/progress_review.py" afterDir="false" />
-      <change beforePath="$PROJECT_DIR$/assessment/models.py" beforeDir="false" afterPath="$PROJECT_DIR$/assessment/models.py" afterDir="false" />
-      <change beforePath="$PROJECT_DIR$/assessment/services/assessment_event_attempt.py" beforeDir="false" afterPath="$PROJECT_DIR$/assessment/services/assessment_event_attempt.py" afterDir="false" />
-      <change beforePath="$PROJECT_DIR$/assessment/tests.py" beforeDir="false" afterPath="$PROJECT_DIR$/assessment/tests.py" afterDir="false" />
-      <change beforePath="$PROJECT_DIR$/assessment/urls.py" beforeDir="false" afterPath="$PROJECT_DIR$/assessment/urls.py" afterDir="false" />
-      <change beforePath="$PROJECT_DIR$/assessment/views.py" beforeDir="false" afterPath="$PROJECT_DIR$/assessment/views.py" afterDir="false" />
-      <change beforePath="$PROJECT_DIR$/assessor/services/dashboard.py" beforeDir="false" afterPath="$PROJECT_DIR$/assessor/services/dashboard.py" afterDir="false" />
-      <change beforePath="$PROJECT_DIR$/assessor/tests.py" beforeDir="false" afterPath="$PROJECT_DIR$/assessor/tests.py" afterDir="false" />
-      <change beforePath="$PROJECT_DIR$/assessor/urls.py" beforeDir="false" afterPath="$PROJECT_DIR$/assessor/urls.py" afterDir="false" />
-      <change beforePath="$PROJECT_DIR$/assessor/views.py" beforeDir="false" afterPath="$PROJECT_DIR$/assessor/views.py" afterDir="false" />
-      <change beforePath="$PROJECT_DIR$/users/services/utils.py" beforeDir="false" afterPath="$PROJECT_DIR$/users/services/utils.py" afterDir="false" />
-=======
       <change beforePath="$PROJECT_DIR$/.idea/workspace.xml" beforeDir="false" afterPath="$PROJECT_DIR$/.idea/workspace.xml" afterDir="false" />
       <change beforePath="$PROJECT_DIR$/assessment/migrations/0001_initial.py" beforeDir="false" afterPath="$PROJECT_DIR$/assessment/migrations/0001_initial.py" afterDir="false" />
       <change beforePath="$PROJECT_DIR$/assessment/migrations/0002_alter_responsetest_sender.py" beforeDir="false" />
@@ -40,7 +26,6 @@
       <change beforePath="$PROJECT_DIR$/users/tests.py" beforeDir="false" afterPath="$PROJECT_DIR$/users/tests.py" afterDir="false" />
       <change beforePath="$PROJECT_DIR$/users/urls.py" beforeDir="false" afterPath="$PROJECT_DIR$/users/urls.py" afterDir="false" />
       <change beforePath="$PROJECT_DIR$/users/views.py" beforeDir="false" afterPath="$PROJECT_DIR$/users/views.py" afterDir="false" />
->>>>>>> 796d9b76
     </list>
     <option name="SHOW_DIALOG" value="false" />
     <option name="HIGHLIGHT_CONFLICTS" value="true" />
@@ -82,11 +67,7 @@
       <recent name="C:\Users\ASUS\Documents\Kuliah\Semester-5\PPL\one-day-intern-backend-v3\one-day-intern-backend" />
     </key>
   </component>
-<<<<<<< HEAD
-  <component name="RunManager" selected="Python.attempt test">
-=======
   <component name="RunManager" selected="Python.user test">
->>>>>>> 796d9b76
     <configuration name="attempt test" type="PythonConfigurationType" factoryName="Python">
       <module name="one-day-intern-backend" />
       <option name="INTERPRETER_OPTIONS" value="" />
@@ -94,15 +75,9 @@
       <envs>
         <env name="PYTHONUNBUFFERED" value="1" />
       </envs>
-<<<<<<< HEAD
-      <option name="SDK_HOME" value="$USER_HOME$/.local/share/virtualenvs/one-day-intern-backend-wEL9A8BU/bin/python" />
-      <option name="WORKING_DIRECTORY" value="$PROJECT_DIR$/assessment" />
-      <option name="IS_MODULE_SDK" value="false" />
-=======
       <option name="SDK_HOME" value="" />
       <option name="WORKING_DIRECTORY" value="$PROJECT_DIR$/assessment" />
       <option name="IS_MODULE_SDK" value="true" />
->>>>>>> 796d9b76
       <option name="ADD_CONTENT_ROOTS" value="true" />
       <option name="ADD_SOURCE_ROOTS" value="true" />
       <EXTENSION ID="net.ashald.envfile">
@@ -236,10 +211,7 @@
       <item itemvalue="Python.manage" />
       <item itemvalue="Python.test" />
       <item itemvalue="Python.attempt test" />
-<<<<<<< HEAD
-=======
       <item itemvalue="Python.user test" />
->>>>>>> 796d9b76
     </list>
   </component>
   <component name="SpellCheckerSettings" RuntimeDictionaries="0" Folders="0" CustomDictionaries="0" DefaultDictionary="application-level" UseSingleDictionary="true" transferred="true" />
@@ -302,9 +274,6 @@
       <option name="project" value="LOCAL" />
       <updated>1669884945852</updated>
     </task>
-<<<<<<< HEAD
-    <option name="localTasksCounter" value="8" />
-=======
     <task id="LOCAL-00008" summary="[GREEN] remake migrations to accomodate new models">
       <created>1670415159180</created>
       <option name="number" value="00008" />
@@ -313,7 +282,6 @@
       <updated>1670415159180</updated>
     </task>
     <option name="localTasksCounter" value="9" />
->>>>>>> 796d9b76
     <servers />
   </component>
   <component name="TypeScriptGeneratedFilesManager">
