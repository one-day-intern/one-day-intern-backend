--- conflicted
+++ resolved
@@ -35,14 +35,10 @@
 PASSWORD_MUST_NOT_BE_NULL = 'Password must not be null'
 PASSWORD_INVALID_NO_UPPER = 'Password length must contain at least 1 uppercase character'
 EXCEPTION_NOT_RAISED = 'Exception not raised'
-<<<<<<< HEAD
-USER_IS_ALREADY_REGISTERED = 'User is already registered through the One Day Intern login service.'
-=======
 ASSESSOR_WITH_EMAIL_NOT_EXIST = 'Assessor with email {} not found'
 COMPANY_WITH_EMAIL_NOT_EXIST = 'Company with email {} not found'
 ASSESSOR_COMPANY_WITH_EMAIL_NOT_FOUND = 'Assessor or Company with email {} not found'
 PASSWORD_IS_INVALID = 'Password for {} is invalid'
->>>>>>> 23bbed3e
 
 REGISTER_COMPANY_URL = '/users/register-company/'
 REGISTER_ASSESSEE_URL = '/users/register-assessee/'
@@ -1203,18 +1199,6 @@
             'id_token': 'sample_id_token'
         }
 
-        self.expected_company = Company.objects.create_user(email='company@company.com', password='Password123')
-        self.client = APIClient()
-        self.client.force_authenticate(user=self.expected_company)
-
-        response = self.client.post(
-            GENERATE_ONE_TIME_CODE_URL,
-            content_type=REQUEST_CONTENT_TYPE
-        )
-
-        response_content = json.loads(response.content)
-        self.otc_data = {'one_time_code': response_content['code']}
-
     def test_parameterize_url_when_parameter_arguments_all_not_none(self):
         base_url = 'www.base_url/token?'
         parameter_arguments = {
@@ -1264,21 +1248,13 @@
         self.assertEqual(created_assessee.first_name, self.dummy_user_data['given_name'])
         self.assertEqual(created_assessee.last_name, self.dummy_user_data['family_name'])
 
-    @patch.object(Assessor, 'save')
-    def test_create_assessor_from_data_using_google_auth(self, mocked_save):
-        created_assessor = google_login.create_assessor_from_data_using_google_auth(self.dummy_user_data, self.otc_data)
-        mocked_save.assert_called_once()
-        self.assertEqual(created_assessor.email, self.dummy_user_data['email'])
-        self.assertEqual(created_assessor.first_name, self.dummy_user_data['given_name'])
-        self.assertEqual(created_assessor.last_name, self.dummy_user_data['family_name'])
-        self.assertEqual(created_assessor.associated_company, self.expected_company)
-
     def test_get_assessee_assessor_user_with_google_matching_data_when_assessor_exists(self):
+        assessor_company = Company.objects.create_user(email='company@company.com', password='Password123')
         expected_assessor = Assessor(
             email=self.dummy_user_data['email'],
             first_name=self.dummy_user_data['given_name'],
             last_name=self.dummy_user_data['family_name'],
-            associated_company=self.expected_company,
+            associated_company=assessor_company,
             authentication_service=AuthenticationService.GOOGLE.value
         )
         expected_assessor.save()
@@ -1324,11 +1300,6 @@
         google_login.register_assessee_with_google_data(self.dummy_user_data)
         mocked_create_assessee_google.assert_called_once()
 
-    @patch.object(google_login, 'create_assessor_from_data_using_google_auth')
-    def test_register_assessor_with_google_data_when_not_exist(self, mocked_create_assessor_google):
-        google_login.register_assessor_with_google_data(self.dummy_user_data, self.otc_data)
-        mocked_create_assessor_google.assert_called_once()
-
     def test_register_assessee_with_google_data_when_assessee_already_register_through_default_service(self):
         existing_user = Assessee(
             email=self.dummy_user_data['email'],
@@ -1341,22 +1312,7 @@
             google_login.register_assessee_with_google_data(self.dummy_user_data)
             self.fail(EXCEPTION_NOT_RAISED)
         except InvalidGoogleLoginException as exception:
-            self.assertEqual(str(exception), USER_IS_ALREADY_REGISTERED)
-
-    def test_register_assessor_with_google_data_when_assessor_already_register_through_default_service(self):
-        existing_user = Assessor(
-            email=self.dummy_user_data['email'],
-            first_name=self.dummy_user_data['given_name'],
-            last_name=self.dummy_user_data['family_name'],
-            associated_company=self.expected_company,
-            authentication_service=AuthenticationService.DEFAULT.value
-        )
-        existing_user.save()
-        try:
-            google_login.register_assessor_with_google_data(self.dummy_user_data, self.otc_data)
-            self.fail(EXCEPTION_NOT_RAISED)
-        except InvalidGoogleLoginException as exception:
-            self.assertEqual(str(exception), USER_IS_ALREADY_REGISTERED)
+            self.assertEqual(str(exception), 'User is already registered through the One Day Intern login service.')
 
     @patch.object(id_token, 'verify_oauth2_token')
     def test_get_profile_from_id_token(self, mocked_google_verify_token):
@@ -1435,20 +1391,7 @@
             'exp': 1664703860
         }
         self.assessor_company = Company.objects.create_user(email='company@company.com', password='Password123')
-        self.client = APIClient()
-        self.client.force_authenticate(user=self.assessor_company)
-
-        response = self.client.post(
-            GENERATE_ONE_TIME_CODE_URL,
-            content_type=REQUEST_CONTENT_TYPE
-        )
-
-        response_content = json.loads(response.content)
-        self.one_time_code = response_content['code']
-
         self.assessee_google_registration_url = '/users/google/oauth/register/assessee/?code=<sample_code>'
-        self.assessor_google_registration_url = f'/users/google/oauth/register/assessee/?code=<sample_code' \
-                                                '>/?one_time_code=<{self.one_time_code}>/ '
         self.google_login_url = '/users/google/oauth/login/?code=<sample_code>'
 
     def create_and_save_assessor_data(self, authentication_service):
@@ -1495,45 +1438,7 @@
         response_content = json.loads(response.content)
         self.assertIsNotNone(response_content.get('message'))
         self.assertEqual(
-            response_content['message'], USER_IS_ALREADY_REGISTERED
-        )
-
-    @patch.object(id_token, 'verify_oauth2_token')
-    @patch.object(requests.Response, 'json')
-    @patch.object(requests.Session, 'post')
-    def test_serve_google_register_assessor_callback_when_can_be_registered(self, mocked_post,
-                                                                            mocked_json, mocked_verify_oauth2_token):
-        mocked_post.return_value = requests.Response()
-        mocked_json.return_value = self.dummy_response_data_from_auth_code
-        mocked_verify_oauth2_token.return_value = self.dummy_response_user_profile_data_from_id_token
-        response = self.client.get(self.assessor_google_registration_url)
-        response_cookies = response.client.cookies
-        self.assertIsNotNone(response_cookies.get('accessToken'))
-        self.assertIsNotNone(response_cookies.get('refreshToken'))
-
-    @patch.object(id_token, 'verify_oauth2_token')
-    @patch.object(requests.Response, 'json')
-    @patch.object(requests.Session, 'post')
-    def test_serve_google_register_assessor_callback_when_can_not_be_registered(self,
-                                                                                mocked_post, mocked_json,
-                                                                                mocked_verify_oauth2_token):
-        assessor = Assessor(
-            email=self.dummy_response_user_profile_data_from_id_token['email'],
-            first_name=self.dummy_response_user_profile_data_from_id_token['given_name'],
-            last_name=self.dummy_response_user_profile_data_from_id_token['family_name'],
-            associated_company=self.assessor_company,
-            authentication_service=AuthenticationService.DEFAULT
-        )
-        assessor.save()
-
-        mocked_post.return_value = requests.Response()
-        mocked_json.return_value = self.dummy_response_data_from_auth_code
-        mocked_verify_oauth2_token.return_value = self.dummy_response_user_profile_data_from_id_token
-        response = self.client.get(self.assessor_google_registration_url)
-        response_content = json.loads(response.content)
-        self.assertIsNotNone(response_content.get('message'))
-        self.assertEqual(
-            response_content['message'], USER_IS_ALREADY_REGISTERED
+            response_content['message'], 'User is already registered through the One Day Intern login service.'
         )
 
     @patch.object(id_token, 'verify_oauth2_token')
