--- conflicted
+++ resolved
@@ -28,9 +28,5 @@
     path('generate-code/', generate_assessor_one_time_code),
     path('get-info/', serve_get_user_info),
     path('login/assessor-company/', serve_login_assessor_company, name='login-assessor-company'),
-<<<<<<< HEAD
-]
-=======
     path('login/assessee/', serve_login_assessee, name='login-assessee'),
 ]
->>>>>>> ae65aa30
