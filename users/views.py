--- conflicted
+++ resolved
@@ -158,7 +158,6 @@
     response_data = AssesseeSerializer(assessee).data
     return Response(data=response_data)
 
-<<<<<<< HEAD
 
 @require_POST
 @api_view(['POST'])
@@ -178,8 +177,6 @@
     response_data = AssesseeSerializer(assessee).data
     return Response(data=response_data)
 
-=======
->>>>>>> ae65aa30
 
 @require_POST
 @api_view(['POST'])
@@ -210,9 +207,6 @@
 @permission_classes([IsAuthenticated])
 def serve_get_user_info(request):
     response_data = get_user_info(request.user)
-<<<<<<< HEAD
-    return Response(data=response_data)
-=======
     return Response(data=response_data)
 
 
@@ -243,5 +237,4 @@
     """
     request_data = json.loads(request.body.decode('utf-8'))
     token = login_assessee(request_data)
-    return Response(data=token, status=200)
->>>>>>> ae65aa30
+    return Response(data=token, status=200)